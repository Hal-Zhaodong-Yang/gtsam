/* ----------------------------------------------------------------------------

 * GTSAM Copyright 2010, Georgia Tech Research Corporation, 
 * Atlanta, Georgia 30332-0415
 * All Rights Reserved
 * Authors: Frank Dellaert, et al. (see THANKS for the full author list)

 * See LICENSE for the license information

 * -------------------------------------------------------------------------- */

/**
 * @file    Rot3.cpp
 * @brief   Rotation, common code between Rotation matrix and Quaternion
 * @author  Alireza Fathi
 * @author  Christian Potthast
 * @author  Frank Dellaert
 * @author  Richard Roberts
 */

#include <gtsam/geometry/Rot3.h>
#include <boost/math/constants/constants.hpp>
#include <boost/random.hpp>
#include <cmath>

using namespace std;

namespace gtsam {

/* ************************************************************************* */
void Rot3::print(const std::string& s) const {
  gtsam::print((Matrix)matrix(), s);
}

/* ************************************************************************* */
Rot3 Rot3::rodriguez(const Point3& w, double theta) {
  return rodriguez((Vector)w.vector(),theta);
}

/* ************************************************************************* */
Rot3 Rot3::rodriguez(const Unit3& w, double theta) {
  return rodriguez(w.point3(),theta);
}

/* ************************************************************************* */
Rot3 Rot3::Random(boost::mt19937 & rng) {
  // TODO allow any engine without including all of boost :-(
  Unit3 w = Unit3::Random(rng);
  boost::uniform_real<double> randomAngle(-M_PI,M_PI);
  double angle = randomAngle(rng);
  return rodriguez(w,angle);
}

/* ************************************************************************* */
Rot3 Rot3::rodriguez(const Vector3& w) {
  double t = w.norm();
  if (t < 1e-10) return Rot3();
  return rodriguez(w/t, t);
}

/* ************************************************************************* */
bool Rot3::equals(const Rot3 & R, double tol) const {
  return equal_with_abs_tol(matrix(), R.matrix(), tol);
}

/* ************************************************************************* */
Point3 Rot3::operator*(const Point3& p) const {
  return rotate(p);
}

/* ************************************************************************* */
Unit3 Rot3::rotate(const Unit3& p,
    OptionalJacobian<2,3> HR, OptionalJacobian<2,2> Hp) const {
  Matrix32 Dp;
  Unit3 q = Unit3(rotate(p.point3(Hp ? &Dp : 0)));
  if (Hp) *Hp = q.basis().transpose() * matrix() * Dp;
  if (HR) *HR = -q.basis().transpose() * matrix() * p.skew();
  return q;
}

/* ************************************************************************* */
Unit3 Rot3::unrotate(const Unit3& p,
    OptionalJacobian<2,3> HR, OptionalJacobian<2,2> Hp) const {
  Matrix32 Dp;
  Unit3 q = Unit3(unrotate(p.point3(Dp)));
  if (Hp) *Hp = q.basis().transpose() * matrix().transpose () * Dp;
  if (HR) *HR = q.basis().transpose() * q.skew();
  return q;
}

/* ************************************************************************* */
Unit3 Rot3::operator*(const Unit3& p) const {
  return rotate(p);
}

/* ************************************************************************* */
// see doc/math.lyx, SO(3) section
Point3 Rot3::unrotate(const Point3& p, OptionalJacobian<3,3> H1,
    OptionalJacobian<3,3> H2) const {
  const Matrix3& Rt = transpose();
  Point3 q(Rt * p.vector()); // q = Rt*p
  const double wx = q.x(), wy = q.y(), wz = q.z();
  if (H1)
    *H1 << 0.0, -wz, +wy, +wz, 0.0, -wx, -wy, +wx, 0.0;
  if (H2)
    *H2 = Rt;
  return q;
}

/* ************************************************************************* */
<<<<<<< HEAD
/// Follow Iserles05an, B10, pg 147, with a sign change in the second term (left version)
Matrix3 Rot3::dexpL(const Vector3& v) {
  if(zero(v)) return eye(3);
  Matrix3 x = skewSymmetric(v);
  Matrix3 x2 = x*x;
  double theta = v.norm(), vi = theta/2.0;
  double s1 = sin(vi)/vi;
  double s2 = (theta - sin(theta))/(theta*theta*theta);
  Matrix3 res = I_3x3 - 0.5*s1*s1*x + s2*x2;
  return res;
}

/* ************************************************************************* */
/// Follow Iserles05an, B11, pg 147, with a sign change in the second term (left version)
Matrix3 Rot3::dexpInvL(const Vector3& v) {
  if(zero(v)) return eye(3);
  Matrix3 x = skewSymmetric(v);
  Matrix3 x2 = x*x;
  double theta = v.norm(), vi = theta/2.0;
  double s2 = (theta*tan(M_PI_2-vi) - 2)/(2*theta*theta);
  Matrix3 res = I_3x3 + 0.5*x - s2*x2;
  return res;
}


/* ************************************************************************* */
=======
>>>>>>> 6b47b914
Point3 Rot3::column(int index) const{
  if(index == 3)
    return r3();
  else if(index == 2)
    return r2();
  else if(index == 1)
    return r1(); // default returns r1
  else
    throw invalid_argument("Argument to Rot3::column must be 1, 2, or 3");
}

/* ************************************************************************* */
Vector3 Rot3::xyz() const {
  Matrix3 I;Vector3 q;
  boost::tie(I,q)=RQ(matrix());
  return q;
}

/* ************************************************************************* */
Vector3 Rot3::ypr() const {
  Vector3 q = xyz();
  return Vector3(q(2),q(1),q(0));
}

/* ************************************************************************* */
Vector3 Rot3::rpy() const {
  return xyz();
}

/* ************************************************************************* */
Vector Rot3::quaternion() const {
  Quaternion q = toQuaternion();
  Vector v(4);
  v(0) = q.w();
  v(1) = q.x();
  v(2) = q.y();
  v(3) = q.z();
  return v;
}

/* ************************************************************************* */
<<<<<<< HEAD
Matrix3 Rot3::rightJacobianExpMapSO3(const Vector3& x)    {
  // x is the axis-angle representation (exponential coordinates) for a rotation
  double normx = norm_2(x); // rotation angle
  Matrix3 Jr;
  if (normx < 10e-8){
    Jr = I_3x3;
  }
  else{
    const Matrix3 X = skewSymmetric(x); // element of Lie algebra so(3): X = x^
    Jr = I_3x3 - ((1-cos(normx))/(normx*normx)) * X +
        ((normx-sin(normx))/(normx*normx*normx)) * X * X; // right Jacobian
  }
  return Jr;
}

/* ************************************************************************* */
Matrix3 Rot3::rightJacobianExpMapSO3inverse(const Vector3& x)    {
  // x is the axis-angle representation (exponential coordinates) for a rotation
  double normx = norm_2(x); // rotation angle
  Matrix3 Jrinv;

  if (normx < 10e-8){
    Jrinv = I_3x3;
  }
  else{
    const Matrix3 X = skewSymmetric(x); // element of Lie algebra so(3): X = x^
    Jrinv = I_3x3 +
        0.5 * X + (1/(normx*normx) - (1+cos(normx))/(2*normx * sin(normx))   ) * X * X;
  }
  return Jrinv;
=======
Matrix3 Rot3::ExpmapDerivative(const Vector3& x)    {
  if(zero(x)) return I_3x3;
  double theta = x.norm();  // rotation angle
#ifdef DUY_VERSION
  /// Follow Iserles05an, B10, pg 147, with a sign change in the second term (left version)
  Matrix3 X = skewSymmetric(x);
  Matrix3 X2 = X*X;
  double vi = theta/2.0;
  double s1 = sin(vi)/vi;
  double s2 = (theta - sin(theta))/(theta*theta*theta);
  return I_3x3 - 0.5*s1*s1*X + s2*X2;
#else // Luca's version
  /**
   * Right Jacobian for Exponential map in SO(3) - equation (10.86) and following equations in
   * G.S. Chirikjian, "Stochastic Models, Information Theory, and Lie Groups", Volume 2, 2008.
   * expmap(thetahat + omega) \approx expmap(thetahat) * expmap(Jr * omega)
   * where Jr = ExpmapDerivative(thetahat);
   * This maps a perturbation in the tangent space (omega) to
   * a perturbation on the manifold (expmap(Jr * omega))
   */
  // element of Lie algebra so(3): X = x^, normalized by normx
  const Matrix3 Y = skewSymmetric(x) / theta;
  return I_3x3 - ((1 - cos(theta)) / (theta)) * Y
      + (1 - sin(theta) / theta) * Y * Y; // right Jacobian
#endif
}

/* ************************************************************************* */
Matrix3 Rot3::LogmapDerivative(const Vector3& x)    {
  if(zero(x)) return I_3x3;
  double theta = x.norm();
#ifdef DUY_VERSION
  /// Follow Iserles05an, B11, pg 147, with a sign change in the second term (left version)
  Matrix3 X = skewSymmetric(x);
  Matrix3 X2 = X*X;
  double vi = theta/2.0;
  double s2 = (theta*tan(M_PI_2-vi) - 2)/(2*theta*theta);
  return I_3x3 + 0.5*X - s2*X2;
#else // Luca's version
  /** Right Jacobian for Log map in SO(3) - equation (10.86) and following equations in
   * G.S. Chirikjian, "Stochastic Models, Information Theory, and Lie Groups", Volume 2, 2008.
   * logmap( Rhat * expmap(omega) ) \approx logmap( Rhat ) + Jrinv * omega
   * where Jrinv = LogmapDerivative(omega);
   * This maps a perturbation on the manifold (expmap(omega))
   * to a perturbation in the tangent space (Jrinv * omega)
   */
  const Matrix3 X = skewSymmetric(x); // element of Lie algebra so(3): X = x^
  return I_3x3 + 0.5 * X
      + (1 / (theta * theta) - (1 + cos(theta)) / (2 * theta * sin(theta))) * X
          * X;
#endif
>>>>>>> 6b47b914
}

/* ************************************************************************* */
pair<Matrix3, Vector3> RQ(const Matrix3& A) {

  double x = -atan2(-A(2, 1), A(2, 2));
  Rot3 Qx = Rot3::Rx(-x);
  Matrix3 B = A * Qx.matrix();

  double y = -atan2(B(2, 0), B(2, 2));
  Rot3 Qy = Rot3::Ry(-y);
  Matrix3 C = B * Qy.matrix();

  double z = -atan2(-C(1, 0), C(1, 1));
  Rot3 Qz = Rot3::Rz(-z);
  Matrix3 R = C * Qz.matrix();

  Vector xyz = Vector3(x, y, z);
  return make_pair(R, xyz);
}

/* ************************************************************************* */
ostream &operator<<(ostream &os, const Rot3& R) {
  os << "\n";
  os << '|' << R.r1().x() << ", " << R.r2().x() << ", " << R.r3().x() << "|\n";
  os << '|' << R.r1().y() << ", " << R.r2().y() << ", " << R.r3().y() << "|\n";
  os << '|' << R.r1().z() << ", " << R.r2().z() << ", " << R.r3().z() << "|\n";
  return os;
}

/* ************************************************************************* */
Rot3 Rot3::slerp(double t, const Rot3& other) const {
  // amazingly simple in GTSAM :-)
  assert(t>=0 && t<=1);
  Vector3 omega = Logmap(between(other));
  return compose(Expmap(t * omega));
}

/* ************************************************************************* */

} // namespace gtsam
<|MERGE_RESOLUTION|>--- conflicted
+++ resolved
@@ -108,35 +108,6 @@
 }
 
 /* ************************************************************************* */
-<<<<<<< HEAD
-/// Follow Iserles05an, B10, pg 147, with a sign change in the second term (left version)
-Matrix3 Rot3::dexpL(const Vector3& v) {
-  if(zero(v)) return eye(3);
-  Matrix3 x = skewSymmetric(v);
-  Matrix3 x2 = x*x;
-  double theta = v.norm(), vi = theta/2.0;
-  double s1 = sin(vi)/vi;
-  double s2 = (theta - sin(theta))/(theta*theta*theta);
-  Matrix3 res = I_3x3 - 0.5*s1*s1*x + s2*x2;
-  return res;
-}
-
-/* ************************************************************************* */
-/// Follow Iserles05an, B11, pg 147, with a sign change in the second term (left version)
-Matrix3 Rot3::dexpInvL(const Vector3& v) {
-  if(zero(v)) return eye(3);
-  Matrix3 x = skewSymmetric(v);
-  Matrix3 x2 = x*x;
-  double theta = v.norm(), vi = theta/2.0;
-  double s2 = (theta*tan(M_PI_2-vi) - 2)/(2*theta*theta);
-  Matrix3 res = I_3x3 + 0.5*x - s2*x2;
-  return res;
-}
-
-
-/* ************************************************************************* */
-=======
->>>>>>> 6b47b914
 Point3 Rot3::column(int index) const{
   if(index == 3)
     return r3();
@@ -178,38 +149,6 @@
 }
 
 /* ************************************************************************* */
-<<<<<<< HEAD
-Matrix3 Rot3::rightJacobianExpMapSO3(const Vector3& x)    {
-  // x is the axis-angle representation (exponential coordinates) for a rotation
-  double normx = norm_2(x); // rotation angle
-  Matrix3 Jr;
-  if (normx < 10e-8){
-    Jr = I_3x3;
-  }
-  else{
-    const Matrix3 X = skewSymmetric(x); // element of Lie algebra so(3): X = x^
-    Jr = I_3x3 - ((1-cos(normx))/(normx*normx)) * X +
-        ((normx-sin(normx))/(normx*normx*normx)) * X * X; // right Jacobian
-  }
-  return Jr;
-}
-
-/* ************************************************************************* */
-Matrix3 Rot3::rightJacobianExpMapSO3inverse(const Vector3& x)    {
-  // x is the axis-angle representation (exponential coordinates) for a rotation
-  double normx = norm_2(x); // rotation angle
-  Matrix3 Jrinv;
-
-  if (normx < 10e-8){
-    Jrinv = I_3x3;
-  }
-  else{
-    const Matrix3 X = skewSymmetric(x); // element of Lie algebra so(3): X = x^
-    Jrinv = I_3x3 +
-        0.5 * X + (1/(normx*normx) - (1+cos(normx))/(2*normx * sin(normx))   ) * X * X;
-  }
-  return Jrinv;
-=======
 Matrix3 Rot3::ExpmapDerivative(const Vector3& x)    {
   if(zero(x)) return I_3x3;
   double theta = x.norm();  // rotation angle
@@ -261,7 +200,6 @@
       + (1 / (theta * theta) - (1 + cos(theta)) / (2 * theta * sin(theta))) * X
           * X;
 #endif
->>>>>>> 6b47b914
 }
 
 /* ************************************************************************* */
