--- conflicted
+++ resolved
@@ -111,7 +111,7 @@
 
   // compute the algebraic error as a simple dot product.
   double algebraic_error = dot(vA, lB);
-
+  
   // compute the line-norms for the two lines
   Matrix23 I;
   I.setIdentity();
@@ -154,43 +154,27 @@
     Matrix15 numerator_H;
     numerator_H << numerator_H_R, numerator_H_D;
 
-<<<<<<< HEAD
-    *HE = numerator_H / denominator -
-         algebraic_error * denominator_H / (denominator * denominator);
-=======
     *HE = 2 * sampson_error * (numerator_H / denominator -
          algebraic_error * denominator_H / (denominator * denominator));
->>>>>>> 65211f8b
   }
 
   if (HvA){
     Matrix13 numerator_H_vA = vB.transpose() * matrix().transpose();
     Matrix13 denominator_H_vA = nA.transpose() * I * matrix().transpose() / denominator;
 
-<<<<<<< HEAD
-    *HvA = numerator_H_vA / denominator - algebraic_error * denominator_H_vA / (denominator * denominator);
-=======
     *HvA = 2 * sampson_error * (numerator_H_vA / denominator - 
         algebraic_error * denominator_H_vA / (denominator * denominator));
->>>>>>> 65211f8b
   }
 
   if (HvB){
     Matrix13 numerator_H_vB = vA.transpose() * matrix();
     Matrix13 denominator_H_vB = nB.transpose() * I * matrix() / denominator;
 
-<<<<<<< HEAD
-    *HvB = numerator_H_vB / denominator - algebraic_error * denominator_H_vB / (denominator * denominator);
-  }
-
-  return sampson_error;
-=======
     *HvB = 2 * sampson_error * (numerator_H_vB / denominator - 
         algebraic_error * denominator_H_vB / (denominator * denominator));
   }
 
   return sampson_error * sampson_error;
->>>>>>> 65211f8b
 }
 
 /* ************************************************************************* */
