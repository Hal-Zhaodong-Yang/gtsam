--- conflicted
+++ resolved
@@ -66,12 +66,7 @@
     OptionalJacobian<9, 9> G_test) {
 
   Vector3 correctedAcc, correctedOmega;
-<<<<<<< HEAD
   boost::tie(correctedAcc, correctedOmega) = correctMeasurementsByBiasAndSensorPose(measuredAcc, measuredOmega, body_P_sensor);
-=======
-  correctMeasurementsByBiasAndSensorPose(measuredAcc, measuredOmega,
-      correctedAcc, correctedOmega, body_P_sensor);
->>>>>>> ef94ef35
 
   const Vector3 integratedOmega = correctedOmega * deltaT; // rotation vector describing rotation increment computed from the current rotation rate measurement
   Matrix3 D_Rincr_integratedOmega; // Right jacobian computed at theta_incr
