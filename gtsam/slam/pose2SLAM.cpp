/* ----------------------------------------------------------------------------

 * GTSAM Copyright 2010, Georgia Tech Research Corporation, 
 * Atlanta, Georgia 30332-0415
 * All Rights Reserved
 * Authors: Frank Dellaert, et al. (see THANKS for the full author list)

 * See LICENSE for the license information

 * -------------------------------------------------------------------------- */

/**
 *  @file  pose2SLAM.cpp
 *  @brief: Odometry measurements in 2D plane
 *  @author Frank Dellaert
 **/

#include <gtsam/slam/pose2SLAM.h>
#include <gtsam/nonlinear/NonlinearFactorGraph.h>
#include <gtsam/nonlinear/NonlinearOptimizer.h>

// Use pose2SLAM namespace for specific SLAM instance

<<<<<<< HEAD
template class gtsam::NonlinearOptimizer<pose2SLAM::Graph, pose2SLAM::Values, gtsam::GaussianFactorGraph, gtsam::GaussianSequentialSolver>;
=======
	template class NonlinearOptimizer<pose2SLAM::Graph, GaussianFactorGraph, GaussianSequentialSolver>;
>>>>>>> 4b2b9d81

namespace pose2SLAM {

<<<<<<< HEAD
  /* ************************************************************************* */
  Values circle(size_t n, double R) {
    Values x;
    double theta = 0, dtheta = 2 * M_PI / n;
    for (size_t i = 0; i < n; i++, theta += dtheta)
      x.insert(i, Pose2(cos(theta), sin(theta), M_PI_2 + theta));
    return x;
  }
=======
		/* ************************************************************************* */
		Values circle(size_t n, double R) {
			Values x;
			double theta = 0, dtheta = 2 * M_PI / n;
			for (size_t i = 0; i < n; i++, theta += dtheta)
				x.insert(Key(i), Pose2(cos(theta), sin(theta), M_PI_2 + theta));
			return x;
		}
>>>>>>> 4b2b9d81

  /* ************************************************************************* */
  void Graph::addPrior(const PoseKey& i, const Pose2& p,
      const SharedNoiseModel& model) {
    sharedFactor factor(new Prior(i, p, model));
    push_back(factor);
  }

  void Graph::addPoseConstraint(const PoseKey& i, const Pose2& p) {
    sharedFactor factor(new HardConstraint(i, p));
    push_back(factor);
  }

  void Graph::addOdometry(const PoseKey& i, const PoseKey& j, const Pose2& z,
      const SharedNoiseModel& model) {
    sharedFactor factor(new Odometry(i, j, z, model));
    push_back(factor);
  }

/* ************************************************************************* */

} // pose2SLAM<|MERGE_RESOLUTION|>--- conflicted
+++ resolved
@@ -21,33 +21,18 @@
 
 // Use pose2SLAM namespace for specific SLAM instance
 
-<<<<<<< HEAD
-template class gtsam::NonlinearOptimizer<pose2SLAM::Graph, pose2SLAM::Values, gtsam::GaussianFactorGraph, gtsam::GaussianSequentialSolver>;
-=======
-	template class NonlinearOptimizer<pose2SLAM::Graph, GaussianFactorGraph, GaussianSequentialSolver>;
->>>>>>> 4b2b9d81
+	template class gtsam::NonlinearOptimizer<pose2SLAM::Graph, gtsam::GaussianFactorGraph, gtsam::GaussianSequentialSolver>;
 
 namespace pose2SLAM {
 
-<<<<<<< HEAD
   /* ************************************************************************* */
   Values circle(size_t n, double R) {
     Values x;
     double theta = 0, dtheta = 2 * M_PI / n;
     for (size_t i = 0; i < n; i++, theta += dtheta)
-      x.insert(i, Pose2(cos(theta), sin(theta), M_PI_2 + theta));
+      x.insert(PoseKey(i), Pose2(cos(theta), sin(theta), M_PI_2 + theta));
     return x;
   }
-=======
-		/* ************************************************************************* */
-		Values circle(size_t n, double R) {
-			Values x;
-			double theta = 0, dtheta = 2 * M_PI / n;
-			for (size_t i = 0; i < n; i++, theta += dtheta)
-				x.insert(Key(i), Pose2(cos(theta), sin(theta), M_PI_2 + theta));
-			return x;
-		}
->>>>>>> 4b2b9d81
 
   /* ************************************************************************* */
   void Graph::addPrior(const PoseKey& i, const Pose2& p,
