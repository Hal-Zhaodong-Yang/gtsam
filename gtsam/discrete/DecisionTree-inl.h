/* ----------------------------------------------------------------------------

 * GTSAM Copyright 2010, Georgia Tech Research Corporation,
 * Atlanta, Georgia 30332-0415
 * All Rights Reserved
 * Authors: Frank Dellaert, et al. (see THANKS for the full author list)

 * See LICENSE for the license information

 * -------------------------------------------------------------------------- */

/**
 * @file    DecisionTree.h
 * @brief   Decision Tree for use in DiscreteFactors
 * @author  Frank Dellaert
 * @author  Can Erdogan
 * @date    Jan 30, 2012
 */

#pragma once

#include <gtsam/discrete/DecisionTree.h>

#include <boost/assign/std/vector.hpp>
#include <boost/format.hpp>
#include <boost/noncopyable.hpp>
#include <boost/optional.hpp>
#include <boost/tuple/tuple.hpp>
#include <boost/type_traits/has_dereference.hpp>
#include <boost/unordered_set.hpp>
#include <cmath>
#include <fstream>
#include <list>
#include <sstream>

using boost::assign::operator+=;

namespace gtsam {

  /*********************************************************************************/
  // Node
  /*********************************************************************************/
#ifdef DT_DEBUG_MEMORY
  template<typename L, typename Y>
  int DecisionTree<L, Y>::Node::nrNodes = 0;
#endif

  /*********************************************************************************/
  // Leaf
  /*********************************************************************************/
  template<typename L, typename Y>
  class DecisionTree<L, Y>::Leaf: public DecisionTree<L, Y>::Node {

    /** constant stored in this leaf */
    Y constant_;

  public:

    /** Constructor from constant */
    Leaf(const Y& constant) :
      constant_(constant) {}

    /** return the constant */
    const Y& constant() const {
      return constant_;
    }

    /// Leaf-Leaf equality
    bool sameLeaf(const Leaf& q) const override {
      return constant_ == q.constant_;
    }

    /// polymorphic equality: is q is a leaf, could be
    bool sameLeaf(const Node& q) const override {
      return (q.isLeaf() && q.sameLeaf(*this));
    }

    /** equality up to tolerance */
<<<<<<< HEAD
    bool equals(const Node& q, double tol,
                const CompareFunc& compare) const override {
=======
    bool equals(const Node& q, const CompareFunc& compare) const override {
>>>>>>> 9d6f9f64
      const Leaf* other = dynamic_cast<const Leaf*>(&q);
      if (!other) return false;
      return compare(this->constant_, other->constant_);
    }

    /** print */
<<<<<<< HEAD
    void print(const std::string& s,
               const FormatterFunc& formatter) const override {
      bool showZero = true;
      if (showZero || constant_) std::cout << s << " Leaf " << constant_ << std::endl;
=======
    void print(const std::string& s, const LabelFormatter& labelFormatter,
               const ValueFormatter& valueFormatter) const override {
      std::cout << s << " Leaf " << valueFormatter(constant_) << std::endl;
>>>>>>> 9d6f9f64
    }

    /** to graphviz file */
    void dot(std::ostream& os, const LabelFormatter& labelFormatter,
             const ValueFormatter& valueFormatter,
             bool showZero) const override {
      std::string value = valueFormatter(constant_);
      if (showZero || value.compare("0"))
        os << "\"" << this->id() << "\" [label=\"" << value
           << "\", shape=box, rank=sink, height=0.35, fixedsize=true]\n";  // width=0.55,
    }

    /** evaluate */
    const Y& operator()(const Assignment<L>& x) const override {
      return constant_;
    }

    /** apply unary operator */
    NodePtr apply(const Unary& op) const override {
      NodePtr f(new Leaf(op(constant_)));
      return f;
    }

    // Apply binary operator "h = f op g" on Leaf node
    // Note op is not assumed commutative so we need to keep track of order
    // Simply calls apply on argument to call correct virtual method:
    // fL.apply_f_op_g(gL) -> gL.apply_g_op_fL(fL) (below)
    // fL.apply_f_op_g(gC) -> gC.apply_g_op_fL(fL) (Choice)
    NodePtr apply_f_op_g(const Node& g, const Binary& op) const override {
      return g.apply_g_op_fL(*this, op);
    }

    // Applying binary operator to two leaves results in a leaf
    NodePtr apply_g_op_fL(const Leaf& fL, const Binary& op) const override {
      NodePtr h(new Leaf(op(fL.constant_, constant_))); // fL op gL
      return h;
    }

    // If second argument is a Choice node, call it's apply with leaf as second
    NodePtr apply_g_op_fC(const Choice& fC, const Binary& op) const override {
      return fC.apply_fC_op_gL(*this, op); // operand order back to normal
    }

    /** choose a branch, create new memory ! */
    NodePtr choose(const L& label, size_t index) const override {
      return NodePtr(new Leaf(constant()));
    }

    bool isLeaf() const override { return true; }

  }; // Leaf

  /*********************************************************************************/
  // Choice
  /*********************************************************************************/
  template<typename L, typename Y>
  class DecisionTree<L, Y>::Choice: public DecisionTree<L, Y>::Node {

    /** the label of the variable on which we split */
    L label_;

    /** The children of this Choice node. */
    std::vector<NodePtr> branches_;

  private:
    /** incremental allSame */
    size_t allSame_;

    typedef boost::shared_ptr<const Choice> ChoicePtr;

  public:

    ~Choice() override {
#ifdef DT_DEBUG_MEMORY
        std::std::cout << Node::nrNodes << " destructing (Choice) " << this->id() << std::std::endl;
#endif
    }

    /** If all branches of a choice node f are the same, just return a branch */
    static NodePtr Unique(const ChoicePtr& f) {
#ifndef DT_NO_PRUNING
      if (f->allSame_) {
        assert(f->branches().size() > 0);
        NodePtr f0 = f->branches_[0];
        assert(f0->isLeaf());
        NodePtr newLeaf(new Leaf(boost::dynamic_pointer_cast<const Leaf>(f0)->constant()));
        return newLeaf;
      } else
#endif
        return f;
    }

    bool isLeaf() const override { return false; }

    /** Constructor, given choice label and mandatory expected branch count */
    Choice(const L& label, size_t count) :
      label_(label), allSame_(true) {
      branches_.reserve(count);
    }

    /**
     * Construct from applying binary op to two Choice nodes
     */
    Choice(const Choice& f, const Choice& g, const Binary& op) :
      allSame_(true) {

      // Choose what to do based on label
      if (f.label() > g.label()) {
        // f higher than g
        label_ = f.label();
        size_t count = f.nrChoices();
        branches_.reserve(count);
        for (size_t i = 0; i < count; i++)
          push_back(f.branches_[i]->apply_f_op_g(g, op));
      } else if (g.label() > f.label()) {
        // f lower than g
        label_ = g.label();
        size_t count = g.nrChoices();
        branches_.reserve(count);
        for (size_t i = 0; i < count; i++)
          push_back(g.branches_[i]->apply_g_op_fC(f, op));
      } else {
        // f same level as g
        label_ = f.label();
        size_t count = f.nrChoices();
        branches_.reserve(count);
        for (size_t i = 0; i < count; i++)
          push_back(f.branches_[i]->apply_f_op_g(*g.branches_[i], op));
      }
    }

    const L& label() const {
      return label_;
    }

    size_t nrChoices() const {
      return branches_.size();
    }

    const std::vector<NodePtr>& branches() const {
      return branches_;
    }

    /** add a branch: TODO merge into constructor */
    void push_back(const NodePtr& node) {
      // allSame_ is restricted to leaf nodes in a decision tree
      if (allSame_ && !branches_.empty()) {
        allSame_ = node->sameLeaf(*branches_.back());
      }
      branches_.push_back(node);
    }

    /** print (as a tree) */
<<<<<<< HEAD
    void print(const std::string& s,
               const FormatterFunc& formatter) const override {
      std::cout << s << " Choice(";
      std::cout << formatter(label_) << ") " << std::endl;
      for (size_t i = 0; i < branches_.size(); i++)
        branches_[i]->print((boost::format("%s %d") % s % i).str(), formatter);
=======
    void print(const std::string& s, const LabelFormatter& labelFormatter,
               const ValueFormatter& valueFormatter) const override {
      std::cout << s << " Choice(";
      std::cout << labelFormatter(label_) << ") " << std::endl;
      for (size_t i = 0; i < branches_.size(); i++)
        branches_[i]->print((boost::format("%s %d") % s % i).str(),
                            labelFormatter, valueFormatter);
>>>>>>> 9d6f9f64
    }

    /** output to graphviz (as a a graph) */
    void dot(std::ostream& os, const LabelFormatter& labelFormatter,
             const ValueFormatter& valueFormatter,
             bool showZero) const override {
      os << "\"" << this->id() << "\" [shape=circle, label=\"" << label_
          << "\"]\n";
      size_t B = branches_.size();
      for (size_t i = 0; i < B; i++) {
        const NodePtr& branch = branches_[i];

        // Check if zero
        if (!showZero) {
          const Leaf* leaf = dynamic_cast<const Leaf*> (branch.get());
          std::string value = valueFormatter(leaf->constant());
          if (leaf && value.compare("0")) continue;
        }

        os << "\"" << this->id() << "\" -> \"" << branch->id() << "\"";
        if (B == 2) {
          if (i == 0) os << " [style=dashed]";
          if (i > 1) os << " [style=bold]";
        }
        os << std::endl;
        branch->dot(os, labelFormatter, valueFormatter, showZero);
      }
    }

    /// Choice-Leaf equality: always false
    bool sameLeaf(const Leaf& q) const override {
      return false;
    }

    /// polymorphic equality: if q is a leaf, could be...
    bool sameLeaf(const Node& q) const override {
      return (q.isLeaf() && q.sameLeaf(*this));
    }

<<<<<<< HEAD
    /** equality up to tolerance */
    bool equals(const Node& q, double tol,
                const CompareFunc& compare) const override {
=======
    /** equality */
    bool equals(const Node& q, const CompareFunc& compare) const override {
>>>>>>> 9d6f9f64
      const Choice* other = dynamic_cast<const Choice*>(&q);
      if (!other) return false;
      if (this->label_ != other->label_) return false;
      if (branches_.size() != other->branches_.size()) return false;
      // we don't care about shared pointers being equal here
      for (size_t i = 0; i < branches_.size(); i++)
<<<<<<< HEAD
        if (!(branches_[i]->equals(*(other->branches_[i]), tol, compare)))
=======
        if (!(branches_[i]->equals(*(other->branches_[i]), compare)))
>>>>>>> 9d6f9f64
          return false;
      return true;
    }

    /** evaluate */
    const Y& operator()(const Assignment<L>& x) const override {
#ifndef NDEBUG
      typename Assignment<L>::const_iterator it = x.find(label_);
      if (it == x.end()) {
        std::cout << "Trying to find value for " << label_ << std::endl;
        throw std::invalid_argument(
            "DecisionTree::operator(): value undefined for a label");
      }
#endif
      size_t index = x.at(label_);
      NodePtr child = branches_[index];
      return (*child)(x);
    }

    /**
     * Construct from applying unary op to a Choice node
     */
    Choice(const L& label, const Choice& f, const Unary& op) :
      label_(label), allSame_(true) {

      branches_.reserve(f.branches_.size()); // reserve space
      for (const NodePtr& branch: f.branches_)
              push_back(branch->apply(op));
    }

    /** apply unary operator */
    NodePtr apply(const Unary& op) const override {
      boost::shared_ptr<Choice> r(new Choice(label_, *this, op));
      return Unique(r);
    }

    // Apply binary operator "h = f op g" on Choice node
    // Note op is not assumed commutative so we need to keep track of order
    // Simply calls apply on argument to call correct virtual method:
    // fC.apply_f_op_g(gL) -> gL.apply_g_op_fC(fC) -> (Leaf)
    // fC.apply_f_op_g(gC) -> gC.apply_g_op_fC(fC) -> (below)
    NodePtr apply_f_op_g(const Node& g, const Binary& op) const override {
      return g.apply_g_op_fC(*this, op);
    }

    // If second argument of binary op is Leaf node, recurse on branches
    NodePtr apply_g_op_fL(const Leaf& fL, const Binary& op) const override {
      boost::shared_ptr<Choice> h(new Choice(label(), nrChoices()));
      for(NodePtr branch: branches_)
              h->push_back(fL.apply_f_op_g(*branch, op));
      return Unique(h);
    }

    // If second argument of binary op is Choice, call constructor
    NodePtr apply_g_op_fC(const Choice& fC, const Binary& op) const override {
      boost::shared_ptr<Choice> h(new Choice(fC, *this, op));
      return Unique(h);
    }

    // If second argument of binary op is Leaf
    template<typename OP>
    NodePtr apply_fC_op_gL(const Leaf& gL, OP op) const {
      boost::shared_ptr<Choice> h(new Choice(label(), nrChoices()));
      for(const NodePtr& branch: branches_)
              h->push_back(branch->apply_f_op_g(gL, op));
      return Unique(h);
    }

    /** choose a branch, recursively */
    NodePtr choose(const L& label, size_t index) const override {
      if (label_ == label)
        return branches_[index]; // choose branch

      // second case, not label of interest, just recurse
      boost::shared_ptr<Choice> r(new Choice(label_, branches_.size()));
      for(const NodePtr& branch: branches_)
              r->push_back(branch->choose(label, index));
      return Unique(r);
    }

  }; // Choice

  /*********************************************************************************/
  // DecisionTree
  /*********************************************************************************/
  template<typename L, typename Y>
  DecisionTree<L, Y>::DecisionTree() {
  }

  template<typename L, typename Y>
  DecisionTree<L, Y>::DecisionTree(const NodePtr& root) :
    root_(root) {
  }

  /*********************************************************************************/
  template<typename L, typename Y>
  DecisionTree<L, Y>::DecisionTree(const Y& y)  {
    root_ = NodePtr(new Leaf(y));
  }

  /*********************************************************************************/
  template<typename L, typename Y>
  DecisionTree<L, Y>::DecisionTree(//
      const L& label, const Y& y1, const Y& y2)  {
    boost::shared_ptr<Choice> a(new Choice(label, 2));
    NodePtr l1(new Leaf(y1)), l2(new Leaf(y2));
    a->push_back(l1);
    a->push_back(l2);
    root_ = Choice::Unique(a);
  }

  /*********************************************************************************/
  template<typename L, typename Y>
  DecisionTree<L, Y>::DecisionTree(//
      const LabelC& labelC, const Y& y1, const Y& y2)  {
    if (labelC.second != 2) throw std::invalid_argument(
        "DecisionTree: binary constructor called with non-binary label");
    boost::shared_ptr<Choice> a(new Choice(labelC.first, 2));
    NodePtr l1(new Leaf(y1)), l2(new Leaf(y2));
    a->push_back(l1);
    a->push_back(l2);
    root_ = Choice::Unique(a);
  }

  /*********************************************************************************/
  template<typename L, typename Y>
  DecisionTree<L, Y>::DecisionTree(const std::vector<LabelC>& labelCs,
      const std::vector<Y>& ys) {
    // call recursive Create
    root_ = create(labelCs.begin(), labelCs.end(), ys.begin(), ys.end());
  }

  /*********************************************************************************/
  template<typename L, typename Y>
  DecisionTree<L, Y>::DecisionTree(const std::vector<LabelC>& labelCs,
      const std::string& table) {

    // Convert std::string to values of type Y
    std::vector<Y> ys;
    std::istringstream iss(table);
    copy(std::istream_iterator<Y>(iss), std::istream_iterator<Y>(),
        back_inserter(ys));

    // now call recursive Create
    root_ = create(labelCs.begin(), labelCs.end(), ys.begin(), ys.end());
  }

  /*********************************************************************************/
  template<typename L, typename Y>
  template<typename Iterator> DecisionTree<L, Y>::DecisionTree(
      Iterator begin, Iterator end, const L& label) {
    root_ = compose(begin, end, label);
  }

  /*********************************************************************************/
  template<typename L, typename Y>
  DecisionTree<L, Y>::DecisionTree(const L& label,
      const DecisionTree& f0, const DecisionTree& f1)  {
    std::vector<DecisionTree> functions;
    functions += f0, f1;
    root_ = compose(functions.begin(), functions.end(), label);
  }

  /*********************************************************************************/
  template <typename L, typename Y>
  template <typename X>
  DecisionTree<L, Y>::DecisionTree(const DecisionTree<L, X>& other,
                                   std::function<Y(const X&)> Y_of_X) {
    auto L_of_L = [](const L& label) { return label; };
    root_ = convertFrom<L, X>(Y_of_X, L_of_L);
  }

  /*********************************************************************************/
  template <typename L, typename Y>
  template <typename M, typename X>
  DecisionTree<L, Y>::DecisionTree(const DecisionTree<M, X>& other,
                                   const std::map<M, L>& map,
                                   std::function<Y(const X&)> Y_of_X) {
    std::function<L(const M&)> L_of_M = [&map](const M& label) -> L {
      return map.at(label);
    };
    root_ = convertFrom<M, X>(other.root_, L_of_M, Y_of_X);
  }

  /*********************************************************************************/
  template <typename L, typename Y>
  template <typename X>
  DecisionTree<L, Y>::DecisionTree(const DecisionTree<L, X>& other,
                                   std::function<Y(const X&)> op) {
    root_ = convert(other.root_, op);
  }

  /*********************************************************************************/
  // Called by two constructors above.
  // Takes a label and a corresponding range of decision trees, and creates a new
  // decision tree. However, the order of the labels needs to be respected, so we
  // cannot just create a root Choice node on the label: if the label is not the
  // highest label, we need to do a complicated and expensive recursive call.
  template<typename L, typename Y> template<typename Iterator>
  typename DecisionTree<L, Y>::NodePtr DecisionTree<L, Y>::compose(Iterator begin,
      Iterator end, const L& label) const {

    // find highest label among branches
    boost::optional<L> highestLabel;
    size_t nrChoices = 0;
    for (Iterator it = begin; it != end; it++) {
      if (it->root_->isLeaf())
        continue;
      boost::shared_ptr<const Choice> c =
          boost::dynamic_pointer_cast<const Choice>(it->root_);
      if (!highestLabel || c->label() > *highestLabel) {
        highestLabel.reset(c->label());
        nrChoices = c->nrChoices();
      }
    }

    // if label is already in correct order, just put together a choice on label
    if (!nrChoices || !highestLabel || label > *highestLabel) {
      boost::shared_ptr<Choice> choiceOnLabel(new Choice(label, end - begin));
      for (Iterator it = begin; it != end; it++)
        choiceOnLabel->push_back(it->root_);
      return Choice::Unique(choiceOnLabel);
    } else {
      // Set up a new choice on the highest label
      boost::shared_ptr<Choice> choiceOnHighestLabel(new Choice(*highestLabel, nrChoices));
      // now, for all possible values of highestLabel
      for (size_t index = 0; index < nrChoices; index++) {
        // make a new set of functions for composing by iterating over the given
        // functions, and selecting the appropriate branch.
        std::vector<DecisionTree> functions;
        for (Iterator it = begin; it != end; it++) {
          // by restricting the input functions to value i for labelBelow
          DecisionTree chosen = it->choose(*highestLabel, index);
          functions.push_back(chosen);
        }
        // We then recurse, for all values of the highest label
        NodePtr fi = compose(functions.begin(), functions.end(), label);
        choiceOnHighestLabel->push_back(fi);
      }
      return Choice::Unique(choiceOnHighestLabel);
    }
  }

  /*********************************************************************************/
  // "create" is a bit of a complicated thing, but very useful.
  // It takes a range of labels and a corresponding range of values,
  // and creates a decision tree, as follows:
  // - if there is only one label, creates a choice node with values in leaves
  // - otherwise, it evenly splits up the range of values and creates a tree for
  //   each sub-range, and assigns that tree to first label's choices
  // Example:
  // create([B A],[1 2 3 4]) would call
  //   create([A],[1 2])
  //   create([A],[3 4])
  // and produce
  // B=0
  //  A=0: 1
  //  A=1: 2
  // B=1
  //  A=0: 3
  //  A=1: 4
  // Note, through the magic of "compose", create([A B],[1 2 3 4]) will produce
  // exactly the same tree as above: the highest label is always the root.
  // However, it will be *way* faster if labels are given highest to lowest.
  template<typename L, typename Y>
  template<typename It, typename ValueIt>
  typename DecisionTree<L, Y>::NodePtr DecisionTree<L, Y>::create(
      It begin, It end, ValueIt beginY, ValueIt endY) const {

    // get crucial counts
    size_t nrChoices = begin->second;
    size_t size = endY - beginY;

    // Find the next key to work on
    It labelC = begin + 1;
    if (labelC == end) {
      // Base case: only one key left
      // Create a simple choice node with values as leaves.
      if (size != nrChoices) {
        std::cout << "Trying to create DD on " << begin->first << std::endl;
        std::cout << boost::format("DecisionTree::create: expected %d values but got %d instead") % nrChoices % size << std::endl;
        throw std::invalid_argument("DecisionTree::create invalid argument");
      }
      boost::shared_ptr<Choice> choice(new Choice(begin->first, endY - beginY));
      for (ValueIt y = beginY; y != endY; y++)
        choice->push_back(NodePtr(new Leaf(*y)));
      return Choice::Unique(choice);
    }

    // Recursive case: perform "Shannon expansion"
    // Creates one tree (i.e.,function) for each choice of current key
    // by calling create recursively, and then puts them all together.
    std::vector<DecisionTree> functions;
    size_t split = size / nrChoices;
    for (size_t i = 0; i < nrChoices; i++, beginY += split) {
      NodePtr f = create<It, ValueIt>(labelC, end, beginY, beginY + split);
      functions += DecisionTree(f);
    }
    return compose(functions.begin(), functions.end(), begin->first);
  }

  /*********************************************************************************/
  template <typename L, typename Y>
  template <typename M, typename X>
  typename DecisionTree<L, Y>::NodePtr DecisionTree<L, Y>::convertFrom(
      const typename DecisionTree<M, X>::NodePtr& f,
      std::function<L(const M&)> L_of_M,
      std::function<Y(const X&)> Y_of_X) const {
    typedef DecisionTree<M, X> MX;
    typedef typename MX::Leaf MXLeaf;
    typedef typename MX::Choice MXChoice;
    typedef typename MX::NodePtr MXNodePtr;
    typedef DecisionTree<L, Y> LY;

    // ugliness below because apparently we can't have templated virtual functions
    // If leaf, apply unary conversion "op" and create a unique leaf
    auto leaf = boost::dynamic_pointer_cast<const MXLeaf>(f);
    if (leaf) return NodePtr(new Leaf(Y_of_X(leaf->constant())));

    // Check if Choice
    auto choice = boost::dynamic_pointer_cast<const MXChoice>(f);
    if (!choice) throw std::invalid_argument(
        "DecisionTree::Convert: Invalid NodePtr");

    // get new label
    const M oldLabel = choice->label();
    const L newLabel = L_of_M(oldLabel);

    // put together via Shannon expansion otherwise not sorted.
    std::vector<LY> functions;
    for(const MXNodePtr& branch: choice->branches()) {
      LY converted(convertFrom<M, X>(branch, L_of_M, Y_of_X));
      functions += converted;
    }
    return LY::compose(functions.begin(), functions.end(), newLabel);
  }

  /*********************************************************************************/
<<<<<<< HEAD
  template<typename L, typename Y>
  template<typename X>
  typename DecisionTree<L, Y>::NodePtr DecisionTree<L, Y>::convert(
      const typename DecisionTree<L, X>::NodePtr& f,
      std::function<Y(const X&)> op) {

    typedef DecisionTree<L, X> LX;
    typedef typename LX::Leaf LXLeaf;
    typedef typename LX::Choice LXChoice;
    typedef typename LX::NodePtr LXNodePtr;
    typedef DecisionTree<L, Y> LY;

    // ugliness below because apparently we can't have templated virtual functions
    // If leaf, apply unary conversion "op" and create a unique leaf
    const LXLeaf* leaf = dynamic_cast<const LXLeaf*> (f.get());
    if (leaf) return NodePtr(new Leaf(op(leaf->constant())));

    // Check if Choice
    boost::shared_ptr<const LXChoice> choice = boost::dynamic_pointer_cast<const LXChoice> (f);
    if (!choice) throw std::invalid_argument(
        "DecisionTree::Convert: Invalid NodePtr");

    // put together via Shannon expansion otherwise not sorted.
    std::vector<LY> functions;
    for(const LXNodePtr& branch: choice->branches()) {
      LY converted(convert<X>(branch, op));
      functions += converted;
    }
    return LY::compose(functions.begin(), functions.end(), choice->label());
  }

  /*********************************************************************************/
  template <typename L, typename Y>
  bool DecisionTree<L, Y>::equals(const DecisionTree& other, double tol,
                                  const CompareFunc& compare) const {
    return root_->equals(*other.root_, tol, compare);
  }

  template <typename L, typename Y>
  void DecisionTree<L, Y>::print(const std::string& s,
                                 const FormatterFunc& formatter) const {
    root_->print(s, formatter);
=======
  template <typename L, typename Y>
  bool DecisionTree<L, Y>::equals(const DecisionTree& other,
                                  const CompareFunc& compare) const {
    return root_->equals(*other.root_, compare);
  }

  template <typename L, typename Y>
  void DecisionTree<L, Y>::print(const std::string& s,
                                 const LabelFormatter& labelFormatter,
                                 const ValueFormatter& valueFormatter) const {
    root_->print(s, labelFormatter, valueFormatter);
>>>>>>> 9d6f9f64
  }

  template<typename L, typename Y>
  bool DecisionTree<L, Y>::operator==(const DecisionTree& other) const {
    return root_->equals(*other.root_);
  }

  template<typename L, typename Y>
  const Y& DecisionTree<L, Y>::operator()(const Assignment<L>& x) const {
    return root_->operator ()(x);
  }

  template<typename L, typename Y>
  DecisionTree<L, Y> DecisionTree<L, Y>::apply(const Unary& op) const {
    // It is unclear what should happen if tree is empty:
    if (empty()) {
      throw std::runtime_error(
          "DecisionTree::apply(unary op) undefined for empty tree.");
    }
    return DecisionTree(root_->apply(op));
  }

  /*********************************************************************************/
  template<typename L, typename Y>
  DecisionTree<L, Y> DecisionTree<L, Y>::apply(const DecisionTree& g,
      const Binary& op) const {
    // It is unclear what should happen if either tree is empty:
    if (empty() || g.empty()) {
      throw std::runtime_error(
          "DecisionTree::apply(binary op) undefined for empty trees.");
    }
    // apply the operaton on the root of both diagrams
    NodePtr h = root_->apply_f_op_g(*g.root_, op);
    // create a new class with the resulting root "h"
    DecisionTree result(h);
    return result;
  }

  /*********************************************************************************/
  // The way this works:
  // We have an ADT, picture it as a tree.
  // At a certain depth, we have a branch on "label".
  // The function "choose(label,index)" will return a tree of one less depth,
  // where there is no more branch on "label": only the subtree under that
  // branch point corresponding to the value "index" is left instead.
  // The function below get all these smaller trees and "ops" them together.
  // This implements marginalization in Darwiche09book, pg 330
  template<typename L, typename Y>
  DecisionTree<L, Y> DecisionTree<L, Y>::combine(const L& label,
      size_t cardinality, const Binary& op) const {
    DecisionTree result = choose(label, 0);
    for (size_t index = 1; index < cardinality; index++) {
      DecisionTree chosen = choose(label, index);
      result = result.apply(chosen, op);
    }
    return result;
  }

  /*********************************************************************************/
  template <typename L, typename Y>
  void DecisionTree<L, Y>::dot(std::ostream& os,
                               const LabelFormatter& labelFormatter,
                               const ValueFormatter& valueFormatter,
                               bool showZero) const {
    os << "digraph G {\n";
    root_->dot(os, labelFormatter, valueFormatter, showZero);
    os << " [ordering=out]}" << std::endl;
  }

  template <typename L, typename Y>
  void DecisionTree<L, Y>::dot(const std::string& name,
                               const LabelFormatter& labelFormatter,
                               const ValueFormatter& valueFormatter,
                               bool showZero) const {
    std::ofstream os((name + ".dot").c_str());
    dot(os, labelFormatter, valueFormatter, showZero);
    int result = system(
        ("dot -Tpdf " + name + ".dot -o " + name + ".pdf >& /dev/null").c_str());
    if (result==-1) throw std::runtime_error("DecisionTree::dot system call failed");
  }

  template <typename L, typename Y>
  std::string DecisionTree<L, Y>::dot(const LabelFormatter& labelFormatter,
                                      const ValueFormatter& valueFormatter,
                                      bool showZero) const {
    std::stringstream ss;
    dot(ss, labelFormatter, valueFormatter, showZero);
    return ss.str();
  }

/*********************************************************************************/

} // namespace gtsam

<|MERGE_RESOLUTION|>--- conflicted
+++ resolved
@@ -76,28 +76,16 @@
     }
 
     /** equality up to tolerance */
-<<<<<<< HEAD
-    bool equals(const Node& q, double tol,
-                const CompareFunc& compare) const override {
-=======
     bool equals(const Node& q, const CompareFunc& compare) const override {
->>>>>>> 9d6f9f64
       const Leaf* other = dynamic_cast<const Leaf*>(&q);
       if (!other) return false;
       return compare(this->constant_, other->constant_);
     }
 
     /** print */
-<<<<<<< HEAD
-    void print(const std::string& s,
-               const FormatterFunc& formatter) const override {
-      bool showZero = true;
-      if (showZero || constant_) std::cout << s << " Leaf " << constant_ << std::endl;
-=======
     void print(const std::string& s, const LabelFormatter& labelFormatter,
                const ValueFormatter& valueFormatter) const override {
       std::cout << s << " Leaf " << valueFormatter(constant_) << std::endl;
->>>>>>> 9d6f9f64
     }
 
     /** to graphviz file */
@@ -251,14 +239,6 @@
     }
 
     /** print (as a tree) */
-<<<<<<< HEAD
-    void print(const std::string& s,
-               const FormatterFunc& formatter) const override {
-      std::cout << s << " Choice(";
-      std::cout << formatter(label_) << ") " << std::endl;
-      for (size_t i = 0; i < branches_.size(); i++)
-        branches_[i]->print((boost::format("%s %d") % s % i).str(), formatter);
-=======
     void print(const std::string& s, const LabelFormatter& labelFormatter,
                const ValueFormatter& valueFormatter) const override {
       std::cout << s << " Choice(";
@@ -266,7 +246,6 @@
       for (size_t i = 0; i < branches_.size(); i++)
         branches_[i]->print((boost::format("%s %d") % s % i).str(),
                             labelFormatter, valueFormatter);
->>>>>>> 9d6f9f64
     }
 
     /** output to graphviz (as a a graph) */
@@ -306,25 +285,15 @@
       return (q.isLeaf() && q.sameLeaf(*this));
     }
 
-<<<<<<< HEAD
-    /** equality up to tolerance */
-    bool equals(const Node& q, double tol,
-                const CompareFunc& compare) const override {
-=======
     /** equality */
     bool equals(const Node& q, const CompareFunc& compare) const override {
->>>>>>> 9d6f9f64
       const Choice* other = dynamic_cast<const Choice*>(&q);
       if (!other) return false;
       if (this->label_ != other->label_) return false;
       if (branches_.size() != other->branches_.size()) return false;
       // we don't care about shared pointers being equal here
       for (size_t i = 0; i < branches_.size(); i++)
-<<<<<<< HEAD
-        if (!(branches_[i]->equals(*(other->branches_[i]), tol, compare)))
-=======
         if (!(branches_[i]->equals(*(other->branches_[i]), compare)))
->>>>>>> 9d6f9f64
           return false;
       return true;
     }
@@ -507,14 +476,6 @@
       return map.at(label);
     };
     root_ = convertFrom<M, X>(other.root_, L_of_M, Y_of_X);
-  }
-
-  /*********************************************************************************/
-  template <typename L, typename Y>
-  template <typename X>
-  DecisionTree<L, Y>::DecisionTree(const DecisionTree<L, X>& other,
-                                   std::function<Y(const X&)> op) {
-    root_ = convert(other.root_, op);
   }
 
   /*********************************************************************************/
@@ -663,50 +624,6 @@
   }
 
   /*********************************************************************************/
-<<<<<<< HEAD
-  template<typename L, typename Y>
-  template<typename X>
-  typename DecisionTree<L, Y>::NodePtr DecisionTree<L, Y>::convert(
-      const typename DecisionTree<L, X>::NodePtr& f,
-      std::function<Y(const X&)> op) {
-
-    typedef DecisionTree<L, X> LX;
-    typedef typename LX::Leaf LXLeaf;
-    typedef typename LX::Choice LXChoice;
-    typedef typename LX::NodePtr LXNodePtr;
-    typedef DecisionTree<L, Y> LY;
-
-    // ugliness below because apparently we can't have templated virtual functions
-    // If leaf, apply unary conversion "op" and create a unique leaf
-    const LXLeaf* leaf = dynamic_cast<const LXLeaf*> (f.get());
-    if (leaf) return NodePtr(new Leaf(op(leaf->constant())));
-
-    // Check if Choice
-    boost::shared_ptr<const LXChoice> choice = boost::dynamic_pointer_cast<const LXChoice> (f);
-    if (!choice) throw std::invalid_argument(
-        "DecisionTree::Convert: Invalid NodePtr");
-
-    // put together via Shannon expansion otherwise not sorted.
-    std::vector<LY> functions;
-    for(const LXNodePtr& branch: choice->branches()) {
-      LY converted(convert<X>(branch, op));
-      functions += converted;
-    }
-    return LY::compose(functions.begin(), functions.end(), choice->label());
-  }
-
-  /*********************************************************************************/
-  template <typename L, typename Y>
-  bool DecisionTree<L, Y>::equals(const DecisionTree& other, double tol,
-                                  const CompareFunc& compare) const {
-    return root_->equals(*other.root_, tol, compare);
-  }
-
-  template <typename L, typename Y>
-  void DecisionTree<L, Y>::print(const std::string& s,
-                                 const FormatterFunc& formatter) const {
-    root_->print(s, formatter);
-=======
   template <typename L, typename Y>
   bool DecisionTree<L, Y>::equals(const DecisionTree& other,
                                   const CompareFunc& compare) const {
@@ -718,7 +635,6 @@
                                  const LabelFormatter& labelFormatter,
                                  const ValueFormatter& valueFormatter) const {
     root_->print(s, labelFormatter, valueFormatter);
->>>>>>> 9d6f9f64
   }
 
   template<typename L, typename Y>
