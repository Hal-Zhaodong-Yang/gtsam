--- conflicted
+++ resolved
@@ -20,19 +20,15 @@
 #include <gtsam/base/Vector.h>
 #include <gtsam/discrete/DiscreteFactor.h>
 
-<<<<<<< HEAD
 #include <cmath>
-=======
 #include <sstream>
->>>>>>> 9d6f9f64
 
 using namespace std;
 
 namespace gtsam {
 
-<<<<<<< HEAD
 /* ************************************************************************* */
-std::vector<double> expNormalize(const std::vector<double> &logProbs) {
+std::vector<double> expNormalize(const std::vector<double>& logProbs) {
   double maxLogProb = -std::numeric_limits<double>::infinity();
   for (size_t i = 0; i < logProbs.size(); i++) {
     double logProb = logProbs[i];
@@ -74,7 +70,8 @@
     throw std::logic_error(errMsg);
   }
   return probs;
-=======
+}
+
 string DiscreteFactor::Translate(const Names& names, Key key, size_t index) {
   if (names.empty()) {
     stringstream ss;
@@ -83,7 +80,6 @@
   } else {
     return names.at(key)[index];
   }
->>>>>>> 9d6f9f64
 }
 
 }  // namespace gtsam