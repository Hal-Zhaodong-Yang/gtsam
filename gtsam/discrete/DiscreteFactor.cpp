/* ----------------------------------------------------------------------------

 * GTSAM Copyright 2010, Georgia Tech Research Corporation,
 * Atlanta, Georgia 30332-0415
 * All Rights Reserved
 * Authors: Frank Dellaert, et al. (see THANKS for the full author list)

 * See LICENSE for the license information

 * -------------------------------------------------------------------------- */

/**
 * @file DiscreteFactor.cpp
 * @brief discrete factor
 * @date Feb 14, 2011
 * @author Duy-Nguyen Ta
 * @author Frank Dellaert
 */

#include <gtsam/base/Vector.h>
#include <gtsam/discrete/DiscreteFactor.h>

#include <cmath>
#include <sstream>

using namespace std;

namespace gtsam {

<<<<<<< HEAD
/* ************************************************************************* */
std::vector<double> expNormalize(const std::vector<double>& logProbs) {
  double maxLogProb = -std::numeric_limits<double>::infinity();
  for (size_t i = 0; i < logProbs.size(); i++) {
    double logProb = logProbs[i];
    if ((logProb != std::numeric_limits<double>::infinity()) &&
        logProb > maxLogProb) {
      maxLogProb = logProb;
    }
  }

  // After computing the max = "Z" of the log probabilities L_i, we compute
  // the log of the normalizing constant, log S, where S = sum_j exp(L_j - Z).
  double total = 0.0;
  for (size_t i = 0; i < logProbs.size(); i++) {
    double probPrime = exp(logProbs[i] - maxLogProb);
    total += probPrime;
  }
  double logTotal = log(total);

  // Now we compute the (normalized) probability (for each i):
  // p_i = exp(L_i - Z - log S)
  double checkNormalization = 0.0;
  std::vector<double> probs;
  for (size_t i = 0; i < logProbs.size(); i++) {
    double prob = exp(logProbs[i] - maxLogProb - logTotal);
    probs.push_back(prob);
    checkNormalization += prob;
  }

  // Numerical tolerance for floating point comparisons
  double tol = 1e-9;

  if (!gtsam::fpEqual(checkNormalization, 1.0, tol)) {
    std::string errMsg =
        std::string("expNormalize failed to normalize probabilities. ") +
        std::string("Expected normalization constant = 1.0. Got value: ") +
        std::to_string(checkNormalization) +
        std::string(
            "\n This could have resulted from numerical overflow/underflow.");
    throw std::logic_error(errMsg);
  }
  return probs;
}

string DiscreteFactor::Translate(const Names& names, Key key, size_t index) {
  if (names.empty()) {
    stringstream ss;
    ss << index;
    return ss.str();
  } else {
    return names.at(key)[index];
  }
}

=======
>>>>>>> 1000825b
}  // namespace gtsam<|MERGE_RESOLUTION|>--- conflicted
+++ resolved
@@ -27,7 +27,6 @@
 
 namespace gtsam {
 
-<<<<<<< HEAD
 /* ************************************************************************* */
 std::vector<double> expNormalize(const std::vector<double>& logProbs) {
   double maxLogProb = -std::numeric_limits<double>::infinity();
@@ -73,16 +72,4 @@
   return probs;
 }
 
-string DiscreteFactor::Translate(const Names& names, Key key, size_t index) {
-  if (names.empty()) {
-    stringstream ss;
-    ss << index;
-    return ss.str();
-  } else {
-    return names.at(key)[index];
-  }
-}
-
-=======
->>>>>>> 1000825b
 }  // namespace gtsam