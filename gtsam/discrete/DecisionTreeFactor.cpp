/* ----------------------------------------------------------------------------

 * GTSAM Copyright 2010, Georgia Tech Research Corporation,
 * Atlanta, Georgia 30332-0415
 * All Rights Reserved
 * Authors: Frank Dellaert, et al. (see THANKS for the full author list)

 * See LICENSE for the license information

 * -------------------------------------------------------------------------- */

/**
 * @file DecisionTreeFactor.cpp
 * @brief discrete factor
 * @date Feb 14, 2011
 * @author Duy-Nguyen Ta
 * @author Frank Dellaert
 */

#include <gtsam/base/FastSet.h>
#include <gtsam/discrete/DecisionTreeFactor.h>
#include <gtsam/discrete/DiscreteConditional.h>

#include <boost/make_shared.hpp>
#include <boost/format.hpp>
#include <utility>

using namespace std;

namespace gtsam {

  /* ************************************************************************ */
  DecisionTreeFactor::DecisionTreeFactor() {}

  /* ************************************************************************ */
  DecisionTreeFactor::DecisionTreeFactor(const DiscreteKeys& keys,
                                        const ADT& potentials)
      : DiscreteFactor(keys.indices()),
        ADT(potentials),
        cardinalities_(keys.cardinalities()) {}

  /* ************************************************************************ */
  DecisionTreeFactor::DecisionTreeFactor(const DiscreteConditional& c)
      : DiscreteFactor(c.keys()),
        AlgebraicDecisionTree<Key>(c),
        cardinalities_(c.cardinalities_) {}

  /* ************************************************************************ */
  bool DecisionTreeFactor::equals(const DiscreteFactor& other,
                                  double tol) const {
    if (!dynamic_cast<const DecisionTreeFactor*>(&other)) {
      return false;
    } else {
      const auto& f(static_cast<const DecisionTreeFactor&>(other));
      return ADT::equals(f, tol);
    }
  }

  /* ************************************************************************ */
  double DecisionTreeFactor::safe_div(const double& a, const double& b) {
    // The use for safe_div is when we divide the product factor by the sum
    // factor. If the product or sum is zero, we accord zero probability to the
    // event.
    return (a == 0 || b == 0) ? 0 : (a / b);
  }

  /* ************************************************************************ */
  void DecisionTreeFactor::print(const string& s,
                                 const KeyFormatter& formatter) const {
    cout << s;
<<<<<<< HEAD
=======
    cout << " f[";
    for (auto&& key : keys())
      cout << boost::format(" (%1%,%2%),") % formatter(key) % cardinality(key);
    cout << " ]" << endl;
>>>>>>> 8db7f250
    ADT::print("", formatter);
  }

  /* ************************************************************************ */
  DecisionTreeFactor DecisionTreeFactor::apply(const DecisionTreeFactor& f,
                                              ADT::Binary op) const {
    map<Key, size_t> cs;  // new cardinalities
    // make unique key-cardinality map
    for (Key j : keys()) cs[j] = cardinality(j);
    for (Key j : f.keys()) cs[j] = f.cardinality(j);
    // Convert map into keys
    DiscreteKeys keys;
    for (const std::pair<const Key, size_t>& key : cs) keys.push_back(key);
    // apply operand
    ADT result = ADT::apply(f, op);
    // Make a new factor
    return DecisionTreeFactor(keys, result);
  }

  /* ************************************************************************ */
  DecisionTreeFactor::shared_ptr DecisionTreeFactor::combine(
      size_t nrFrontals, ADT::Binary op) const {
    if (nrFrontals > size())
      throw invalid_argument(
          (boost::format(
               "DecisionTreeFactor::combine: invalid number of frontal "
               "keys %d, nr.keys=%d") %
           nrFrontals % size())
              .str());

    // sum over nrFrontals keys
    size_t i;
    ADT result(*this);
    for (i = 0; i < nrFrontals; i++) {
      Key j = keys()[i];
      result = result.combine(j, cardinality(j), op);
    }

    // create new factor, note we start keys after nrFrontals
    DiscreteKeys dkeys;
    for (; i < keys().size(); i++) {
      Key j = keys()[i];
      dkeys.push_back(DiscreteKey(j, cardinality(j)));
    }
    return boost::make_shared<DecisionTreeFactor>(dkeys, result);
  }

  /* ************************************************************************ */
  DecisionTreeFactor::shared_ptr DecisionTreeFactor::combine(
      const Ordering& frontalKeys, ADT::Binary op) const {
    if (frontalKeys.size() > size())
      throw invalid_argument(
          (boost::format(
               "DecisionTreeFactor::combine: invalid number of frontal "
               "keys %d, nr.keys=%d") %
           frontalKeys.size() % size())
              .str());

    // sum over nrFrontals keys
    size_t i;
    ADT result(*this);
    for (i = 0; i < frontalKeys.size(); i++) {
      Key j = frontalKeys[i];
      result = result.combine(j, cardinality(j), op);
    }

    // create new factor, note we collect keys that are not in frontalKeys
    // TODO(frank): why do we need this??? result should contain correct keys!!!
    DiscreteKeys dkeys;
    for (i = 0; i < keys().size(); i++) {
      Key j = keys()[i];
      // TODO(frank): inefficient!
      if (std::find(frontalKeys.begin(), frontalKeys.end(), j) !=
          frontalKeys.end())
        continue;
      dkeys.push_back(DiscreteKey(j, cardinality(j)));
    }
    return boost::make_shared<DecisionTreeFactor>(dkeys, result);
  }

  /* ************************************************************************ */
  std::vector<std::pair<DiscreteValues, double>> DecisionTreeFactor::enumerate()
      const {
    // Get all possible assignments
    std::vector<std::pair<Key, size_t>> pairs;
    for (auto& key : keys()) {
      pairs.emplace_back(key, cardinalities_.at(key));
    }
    // Reverse to make cartesian product output a more natural ordering.
    std::vector<std::pair<Key, size_t>> rpairs(pairs.rbegin(), pairs.rend());
    const auto assignments = DiscreteValues::CartesianProduct(rpairs);

    // Construct unordered_map with values
    std::vector<std::pair<DiscreteValues, double>> result;
    for (const auto& assignment : assignments) {
      result.emplace_back(assignment, operator()(assignment));
    }
    return result;
  }

<<<<<<< HEAD
  /* ************************************************************************* */
=======
  /* ************************************************************************ */
>>>>>>> 8db7f250
  DiscreteKeys DecisionTreeFactor::discreteKeys() const {
    DiscreteKeys result;
    for (auto&& key : keys()) {
      DiscreteKey dkey(key, cardinality(key));
      if (std::find(result.begin(), result.end(), dkey) == result.end()) {
        result.push_back(dkey);
      }
    }
    return result;
  }

<<<<<<< HEAD
  /* ************************************************************************* */
=======
  /* ************************************************************************ */
>>>>>>> 8db7f250
  static std::string valueFormatter(const double& v) {
    return (boost::format("%4.2g") % v).str();
  }

  /** output to graphviz format, stream version */
  void DecisionTreeFactor::dot(std::ostream& os,
                               const KeyFormatter& keyFormatter,
                               bool showZero) const {
    ADT::dot(os, keyFormatter, valueFormatter, showZero);
  }

  /** output to graphviz format, open a file */
  void DecisionTreeFactor::dot(const std::string& name,
                              const KeyFormatter& keyFormatter,
                              bool showZero) const {
    ADT::dot(name, keyFormatter, valueFormatter, showZero);
  }

  /** output to graphviz format string */
  std::string DecisionTreeFactor::dot(const KeyFormatter& keyFormatter,
                                      bool showZero) const {
    return ADT::dot(keyFormatter, valueFormatter, showZero);
  }

  // Print out header.
  /* ************************************************************************ */
  string DecisionTreeFactor::markdown(const KeyFormatter& keyFormatter,
                                      const Names& names) const {
    stringstream ss;

    // Print out header.
    ss << "|";
    for (auto& key : keys()) {
      ss << keyFormatter(key) << "|";
    }
    ss << "value|\n";

    // Print out separator with alignment hints.
    ss << "|";
    for (size_t j = 0; j < size(); j++) ss << ":-:|";
    ss << ":-:|\n";

    // Print out all rows.
    auto rows = enumerate();
    for (const auto& kv : rows) {
      ss << "|";
      auto assignment = kv.first;
      for (auto& key : keys()) {
        size_t index = assignment.at(key);
        ss << DiscreteValues::Translate(names, key, index) << "|";
      }
      ss << kv.second << "|\n";
    }
    return ss.str();
  }

  /* ************************************************************************ */
  string DecisionTreeFactor::html(const KeyFormatter& keyFormatter,
                                  const Names& names) const {
    stringstream ss;

    // Print out preamble.
    ss << "<div>\n<table class='DecisionTreeFactor'>\n  <thead>\n";

    // Print out header row.
    ss << "    <tr>";
    for (auto& key : keys()) {
      ss << "<th>" << keyFormatter(key) << "</th>";
    }
    ss << "<th>value</th></tr>\n";

    // Finish header and start body.
    ss << "  </thead>\n  <tbody>\n";

    // Print out all rows.
    auto rows = enumerate();
    for (const auto& kv : rows) {
      ss << "    <tr>";
      auto assignment = kv.first;
      for (auto& key : keys()) {
        size_t index = assignment.at(key);
        ss << "<th>" << DiscreteValues::Translate(names, key, index) << "</th>";
      }
      ss << "<td>" << kv.second << "</td>";  // value
      ss << "</tr>\n";
    }
    ss << "  </tbody>\n</table>\n</div>";
    return ss.str();
  }

  /* ************************************************************************ */
  DecisionTreeFactor::DecisionTreeFactor(const DiscreteKeys& keys,
                                        const vector<double>& table)
      : DiscreteFactor(keys.indices()),
        AlgebraicDecisionTree<Key>(keys, table),
        cardinalities_(keys.cardinalities()) {}

  /* ************************************************************************ */
  DecisionTreeFactor::DecisionTreeFactor(const DiscreteKeys& keys,
                                        const string& table)
      : DiscreteFactor(keys.indices()),
        AlgebraicDecisionTree<Key>(keys, table),
        cardinalities_(keys.cardinalities()) {}

  /* ************************************************************************ */
}  // namespace gtsam<|MERGE_RESOLUTION|>--- conflicted
+++ resolved
@@ -68,13 +68,10 @@
   void DecisionTreeFactor::print(const string& s,
                                  const KeyFormatter& formatter) const {
     cout << s;
-<<<<<<< HEAD
-=======
     cout << " f[";
     for (auto&& key : keys())
       cout << boost::format(" (%1%,%2%),") % formatter(key) % cardinality(key);
     cout << " ]" << endl;
->>>>>>> 8db7f250
     ADT::print("", formatter);
   }
 
@@ -175,11 +172,7 @@
     return result;
   }
 
-<<<<<<< HEAD
-  /* ************************************************************************* */
-=======
-  /* ************************************************************************ */
->>>>>>> 8db7f250
+  /* ************************************************************************ */
   DiscreteKeys DecisionTreeFactor::discreteKeys() const {
     DiscreteKeys result;
     for (auto&& key : keys()) {
@@ -191,11 +184,7 @@
     return result;
   }
 
-<<<<<<< HEAD
-  /* ************************************************************************* */
-=======
-  /* ************************************************************************ */
->>>>>>> 8db7f250
+  /* ************************************************************************ */
   static std::string valueFormatter(const double& v) {
     return (boost::format("%4.2g") % v).str();
   }
