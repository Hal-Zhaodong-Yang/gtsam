/* ----------------------------------------------------------------------------

 * GTSAM Copyright 2010, Georgia Tech Research Corporation,
 * Atlanta, Georgia 30332-0415
 * All Rights Reserved
 * Authors: Frank Dellaert, et al. (see THANKS for the full author list)

 * See LICENSE for the license information

 * -------------------------------------------------------------------------- */

/**
 * @file NoiseModel.h
 * @date  Jan 13, 2010
 * @author Richard Roberts
 * @author Frank Dellaert
 */

#pragma once

#include <gtsam/base/Testable.h>
#include <gtsam/base/Matrix.h>
#include <gtsam/dllexport.h>
#include <gtsam/linear/LossFunctions.h>

#include <boost/serialization/nvp.hpp>
#include <boost/serialization/extended_type_info.hpp>
#include <boost/serialization/singleton.hpp>
#include <boost/serialization/shared_ptr.hpp>
#include <boost/serialization/optional.hpp>

namespace gtsam {

  /// All noise models live in the noiseModel namespace
  namespace noiseModel {

    // Forward declaration
    class Gaussian;
    class Diagonal;
    class Constrained;
    class Isotropic;
    class Unit;
    class RobustModel;

    //---------------------------------------------------------------------------------------

    /**
     * noiseModel::Base is the abstract base class for all noise models.
     *
     * Noise models must implement a 'whiten' function to normalize an error vector,
     * and an 'unwhiten' function to unnormalize an error vector.
     */
    class GTSAM_EXPORT Base {

    public:
      typedef boost::shared_ptr<Base> shared_ptr;

    protected:

      size_t dim_;

    public:

      /// primary constructor @param dim is the dimension of the model
      Base(size_t dim = 1):dim_(dim) {}
      virtual ~Base() {}

      /// true if a constrained noise model, saves slow/clumsy dynamic casting
      virtual bool isConstrained() const { return false; } // default false

      /// true if a unit noise model, saves slow/clumsy dynamic casting
      virtual bool isUnit() const { return false; }  // default false

      /// Dimensionality
      inline size_t dim() const { return dim_;}

      virtual void print(const std::string& name = "") const = 0;

      virtual bool equals(const Base& expected, double tol=1e-9) const = 0;

      /// Calculate standard deviations
      virtual Vector sigmas() const;

      /// Whiten an error vector.
      virtual Vector whiten(const Vector& v) const = 0;

      /// Whiten a matrix.
      virtual Matrix Whiten(const Matrix& H) const = 0;

      /// Unwhiten an error vector.
      virtual Vector unwhiten(const Vector& v) const = 0;

<<<<<<< HEAD
      virtual double squaredDistance(const Vector& v) const = 0;
=======
      /// Squared Mahalanobis distance v'*R'*R*v = <R*v,R*v>
      virtual double squaredMahalanobisDistance(const Vector& v) const;

      /// Mahalanobis distance
      virtual double mahalanobisDistance(const Vector& v) const {
        return std::sqrt(squaredMahalanobisDistance(v));
      }

      /// loss function, input is Mahalanobis distance
      virtual double loss(const double squared_distance) const {
        return 0.5 * squared_distance;
      }
>>>>>>> c57b115a

      virtual void WhitenSystem(std::vector<Matrix>& A, Vector& b) const = 0;
      virtual void WhitenSystem(Matrix& A, Vector& b) const = 0;
      virtual void WhitenSystem(Matrix& A1, Matrix& A2, Vector& b) const = 0;
      virtual void WhitenSystem(Matrix& A1, Matrix& A2, Matrix& A3, Vector& b) const = 0;

      /** in-place whiten, override if can be done more efficiently */
      virtual void whitenInPlace(Vector& v) const {
        v = whiten(v);
      }

      /** in-place unwhiten, override if can be done more efficiently */
      virtual void unwhitenInPlace(Vector& v) const {
        v = unwhiten(v);
      }

      /** in-place whiten, override if can be done more efficiently */
      virtual void whitenInPlace(Eigen::Block<Vector>& v) const {
        v = whiten(v);
      }

      /** in-place unwhiten, override if can be done more efficiently */
      virtual void unwhitenInPlace(Eigen::Block<Vector>& v) const {
        v = unwhiten(v);
      }

      /** Useful function for robust noise models to get the unweighted but whitened error */
      virtual Vector unweightedWhiten(const Vector& v) const {
        return whiten(v);
      }

      /** get the weight from the effective loss function on residual vector v */
      virtual double weight(const Vector& v) const { return 1.0; }

    private:
      /** Serialization function */
      friend class boost::serialization::access;
      template<class ARCHIVE>
      void serialize(ARCHIVE & ar, const unsigned int /*version*/) {
        ar & BOOST_SERIALIZATION_NVP(dim_);
      }
    };

    //---------------------------------------------------------------------------------------

    /**
     * Gaussian implements the mathematical model
     *  |R*x|^2 = |y|^2 with R'*R=inv(Sigma)
     * where
     *   y = whiten(x) = R*x
     *   x = unwhiten(x) = inv(R)*y
     * as indeed
     *   |y|^2 = y'*y = x'*R'*R*x
     * Various derived classes are available that are more efficient.
     * The named constructors return a shared_ptr because, when the smart flag is true,
     * the underlying object might be a derived class such as Diagonal.
     */
    class GTSAM_EXPORT Gaussian: public Base {

    protected:

      /** Matrix square root of information matrix (R) */
      boost::optional<Matrix> sqrt_information_;

    private:

      /**
       * Return R itself, but note that Whiten(H) is cheaper than R*H
       */
      const Matrix& thisR() const {
        // should never happen
        if (!sqrt_information_) throw std::runtime_error("Gaussian: has no R matrix");
        return *sqrt_information_;
      }

    protected:

      /** protected constructor takes square root information matrix */
      Gaussian(size_t dim = 1, const boost::optional<Matrix>& sqrt_information = boost::none) :
        Base(dim), sqrt_information_(sqrt_information) {
      }

    public:

      typedef boost::shared_ptr<Gaussian> shared_ptr;

      virtual ~Gaussian() {}

      /**
       * A Gaussian noise model created by specifying a square root information matrix.
       * @param R The (upper-triangular) square root information matrix
       * @param smart check if can be simplified to derived class
       */
      static shared_ptr SqrtInformation(const Matrix& R, bool smart = true);

      /**
       * A Gaussian noise model created by specifying an information matrix.
       * @param M The information matrix
       * @param smart check if can be simplified to derived class
       */
      static shared_ptr Information(const Matrix& M, bool smart = true);

      /**
       * A Gaussian noise model created by specifying a covariance matrix.
       * @param covariance The square covariance Matrix
       * @param smart check if can be simplified to derived class
       */
      static shared_ptr Covariance(const Matrix& covariance, bool smart = true);

<<<<<<< HEAD
      virtual void print(const std::string& name) const;
      virtual bool equals(const Base& expected, double tol=1e-9) const;
      virtual Vector sigmas() const;
      virtual Vector whiten(const Vector& v) const;
      virtual Vector unwhiten(const Vector& v) const;

      /**
       * Mahalanobis distance v'*R'*R*v = <R*v,R*v>
       */
      virtual double Mahalanobis(const Vector& v) const;

      inline virtual double squaredDistance(const Vector& v) const {
        return Mahalanobis(v);
      }
=======
      void print(const std::string& name) const override;
      bool equals(const Base& expected, double tol=1e-9) const override;
      Vector sigmas() const override;
      Vector whiten(const Vector& v) const override;
      Vector unwhiten(const Vector& v) const override;
>>>>>>> c57b115a

      /**
       * Multiply a derivative with R (derivative of whiten)
       * Equivalent to whitening each column of the input matrix.
       */
      Matrix Whiten(const Matrix& H) const override;

      /**
       * In-place version
       */
      virtual void WhitenInPlace(Matrix& H) const;

      /**
       * In-place version
       */
      virtual void WhitenInPlace(Eigen::Block<Matrix> H) const;

      /**
       * Whiten a system, in place as well
       */
      void WhitenSystem(std::vector<Matrix>& A, Vector& b) const override;
      void WhitenSystem(Matrix& A, Vector& b) const override;
      void WhitenSystem(Matrix& A1, Matrix& A2, Vector& b) const override;
      void WhitenSystem(Matrix& A1, Matrix& A2, Matrix& A3, Vector& b) const override;

      /**
       * Apply appropriately weighted QR factorization to the system [A b]
       *               Q'  *   [A b]  =  [R d]
       * Dimensions: (r*m) * m*(n+1) = r*(n+1), where r = min(m,n).
       * This routine performs an in-place factorization on Ab.
       * Below-diagonal elements are set to zero by this routine.
       * @param Ab is the m*(n+1) augmented system matrix [A b]
       * @return Empty SharedDiagonal() noise model: R,d are whitened
       */
      virtual boost::shared_ptr<Diagonal> QR(Matrix& Ab) const;

      /// Return R itself, but note that Whiten(H) is cheaper than R*H
      virtual Matrix R() const { return thisR();}

      /// Compute information matrix
      virtual Matrix information() const { return R().transpose() * R(); }

      /// Compute covariance matrix
      virtual Matrix covariance() const;

    private:
      /** Serialization function */
      friend class boost::serialization::access;
      template<class ARCHIVE>
      void serialize(ARCHIVE & ar, const unsigned int /*version*/) {
        ar & BOOST_SERIALIZATION_BASE_OBJECT_NVP(Base);
        ar & BOOST_SERIALIZATION_NVP(sqrt_information_);
      }

    }; // Gaussian

    //---------------------------------------------------------------------------------------

    /**
     * A diagonal noise model implements a diagonal covariance matrix, with the
     * elements of the diagonal specified in a Vector.  This class has no public
     * constructors, instead, use the static constructor functions Sigmas etc...
     */
    class GTSAM_EXPORT Diagonal : public Gaussian {
    protected:

      /**
       * Standard deviations (sigmas), their inverse and inverse square (weights/precisions)
       * These are all computed at construction: the idea is to use one shared model
       * where computation is done only once, the common use case in many problems.
       */
      Vector sigmas_, invsigmas_, precisions_;

    protected:
      /** protected constructor - no initializations */
      Diagonal();

      /** constructor to allow for disabling initialization of invsigmas */
      Diagonal(const Vector& sigmas);

    public:

      typedef boost::shared_ptr<Diagonal> shared_ptr;

      virtual ~Diagonal() {}

      /**
       * A diagonal noise model created by specifying a Vector of sigmas, i.e.
       * standard deviations, the diagonal of the square root covariance matrix.
       */
      static shared_ptr Sigmas(const Vector& sigmas, bool smart = true);

      /**
       * A diagonal noise model created by specifying a Vector of variances, i.e.
       * i.e. the diagonal of the covariance matrix.
       * @param variances A vector containing the variances of this noise model
       * @param smart check if can be simplified to derived class
       */
      static shared_ptr Variances(const Vector& variances, bool smart = true);

      /**
       * A diagonal noise model created by specifying a Vector of precisions, i.e.
       * i.e. the diagonal of the information matrix, i.e., weights
       */
      static shared_ptr Precisions(const Vector& precisions, bool smart = true) {
        return Variances(precisions.array().inverse(), smart);
      }

      void print(const std::string& name) const override;
      Vector sigmas() const override { return sigmas_; }
      Vector whiten(const Vector& v) const override;
      Vector unwhiten(const Vector& v) const override;
      Matrix Whiten(const Matrix& H) const override;
      void WhitenInPlace(Matrix& H) const override;
      void WhitenInPlace(Eigen::Block<Matrix> H) const override;

      /**
       * Return standard deviations (sqrt of diagonal)
       */
      inline double sigma(size_t i) const { return sigmas_(i); }

      /**
       * Return sqrt precisions
       */
      inline const Vector& invsigmas() const { return invsigmas_; }
      inline double invsigma(size_t i) const {return invsigmas_(i);}

      /**
       * Return precisions
       */
      inline const Vector& precisions() const { return precisions_; }
      inline double precision(size_t i) const {return precisions_(i);}

      /**
       * Return R itself, but note that Whiten(H) is cheaper than R*H
       */
      Matrix R() const override {
        return invsigmas().asDiagonal();
      }

    private:
      /** Serialization function */
      friend class boost::serialization::access;
      template<class ARCHIVE>
      void serialize(ARCHIVE & ar, const unsigned int /*version*/) {
        ar & BOOST_SERIALIZATION_BASE_OBJECT_NVP(Gaussian);
        ar & BOOST_SERIALIZATION_NVP(sigmas_);
        ar & BOOST_SERIALIZATION_NVP(invsigmas_);
      }
    }; // Diagonal

    //---------------------------------------------------------------------------------------

    /**
     * A Constrained constrained model is a specialization of Diagonal which allows
     * some or all of the sigmas to be zero, forcing the error to be zero there.
     * All other Gaussian models are guaranteed to have a non-singular square-root
     * information matrix, but this class is specifically equipped to deal with
     * singular noise models, specifically: whiten will return zero on those
     * components that have zero sigma *and* zero error, unchanged otherwise.
     *
     * While a hard constraint may seem to be a case in which there is infinite error,
     * we do not ever produce an error value of infinity to allow for constraints
     * to actually be optimized rather than self-destructing if not initialized correctly.
     */
    class GTSAM_EXPORT Constrained : public Diagonal {
    protected:

      // Sigmas are contained in the base class
      Vector mu_; ///< Penalty function weight - needs to be large enough to dominate soft constraints

      /**
       * protected constructor takes sigmas.
       * prevents any inf values
       * from appearing in invsigmas or precisions.
       * mu set to large default value (1000.0)
       */
      Constrained(const Vector& sigmas = Z_1x1);

      /**
       * Constructor that prevents any inf values
       * from appearing in invsigmas or precisions.
       * Allows for specifying mu.
       */
      Constrained(const Vector& mu, const Vector& sigmas);

    public:

      typedef boost::shared_ptr<Constrained> shared_ptr;

      ~Constrained() {}

      /// true if a constrained noise mode, saves slow/clumsy dynamic casting
      bool isConstrained() const override { return true; }

      /// Return true if a particular dimension is free or constrained
      bool constrained(size_t i) const;

      /// Access mu as a vector
      const Vector& mu() const { return mu_; }

      /**
       * A diagonal noise model created by specifying a Vector of
       * standard devations, some of which might be zero
       */
      static shared_ptr MixedSigmas(const Vector& mu, const Vector& sigmas);

      /**
       * A diagonal noise model created by specifying a Vector of
       * standard devations, some of which might be zero
       */
      static shared_ptr MixedSigmas(const Vector& sigmas) {
        return MixedSigmas(Vector::Constant(sigmas.size(), 1000.0), sigmas);
      }

      /**
       * A diagonal noise model created by specifying a Vector of
       * standard devations, some of which might be zero
       */
      static shared_ptr MixedSigmas(double m, const Vector& sigmas) {
        return MixedSigmas(Vector::Constant(sigmas.size(), m), sigmas);
      }

      /**
       * A diagonal noise model created by specifying a Vector of
       * standard devations, some of which might be zero
       */
      static shared_ptr MixedVariances(const Vector& mu, const Vector& variances) {
        return shared_ptr(new Constrained(mu, variances.cwiseSqrt()));
      }
      static shared_ptr MixedVariances(const Vector& variances) {
        return shared_ptr(new Constrained(variances.cwiseSqrt()));
      }

      /**
       * A diagonal noise model created by specifying a Vector of
       * precisions, some of which might be inf
       */
      static shared_ptr MixedPrecisions(const Vector& mu, const Vector& precisions) {
        return MixedVariances(mu, precisions.array().inverse());
      }
      static shared_ptr MixedPrecisions(const Vector& precisions) {
        return MixedVariances(precisions.array().inverse());
      }

<<<<<<< HEAD
      /**
       * The squaredDistance function for a constrained noisemodel,
       * for non-constrained versions, uses sigmas, otherwise
       * uses the penalty function with mu
       */
      virtual double squaredDistance(const Vector& v) const;
=======
      double squaredMahalanobisDistance(const Vector& v) const override;
>>>>>>> c57b115a

      /** Fully constrained variations */
      static shared_ptr All(size_t dim) {
        return shared_ptr(new Constrained(Vector::Constant(dim, 1000.0), Vector::Constant(dim,0)));
      }

      /** Fully constrained variations */
      static shared_ptr All(size_t dim, const Vector& mu) {
        return shared_ptr(new Constrained(mu, Vector::Constant(dim,0)));
      }

      /** Fully constrained variations with a mu parameter */
      static shared_ptr All(size_t dim, double mu) {
        return shared_ptr(new Constrained(Vector::Constant(dim, mu), Vector::Constant(dim,0)));
      }

      void print(const std::string& name) const override;

      /// Calculates error vector with weights applied
      Vector whiten(const Vector& v) const override;

      /// Whitening functions will perform partial whitening on rows
      /// with a non-zero sigma.  Other rows remain untouched.
      Matrix Whiten(const Matrix& H) const override;
      void WhitenInPlace(Matrix& H) const override;
      void WhitenInPlace(Eigen::Block<Matrix> H) const override;

      /**
       * Apply QR factorization to the system [A b], taking into account constraints
       *               Q'  *   [A b]  =  [R d]
       * Dimensions: (r*m) * m*(n+1) = r*(n+1), where r = min(m,n).
       * This routine performs an in-place factorization on Ab.
       * Below-diagonal elements are set to zero by this routine.
       * @param Ab is the m*(n+1) augmented system matrix [A b]
       * @return diagonal noise model can be all zeros, mixed, or not-constrained
       */
      Diagonal::shared_ptr QR(Matrix& Ab) const override;

      /**
       * Returns a Unit version of a constrained noisemodel in which
       * constrained sigmas remain constrained and the rest are unit scaled
       */
      shared_ptr unit() const;

    private:
      /** Serialization function */
      friend class boost::serialization::access;
      template<class ARCHIVE>
      void serialize(ARCHIVE & ar, const unsigned int /*version*/) {
        ar & BOOST_SERIALIZATION_BASE_OBJECT_NVP(Diagonal);
        ar & BOOST_SERIALIZATION_NVP(mu_);
      }

    }; // Constrained

    //---------------------------------------------------------------------------------------

    /**
     * An isotropic noise model corresponds to a scaled diagonal covariance
     * To construct, use one of the static methods
     */
    class GTSAM_EXPORT Isotropic : public Diagonal {
    protected:
      double sigma_, invsigma_;

      /** protected constructor takes sigma */
      Isotropic(size_t dim, double sigma) :
        Diagonal(Vector::Constant(dim, sigma)),sigma_(sigma),invsigma_(1.0/sigma) {}

      /* dummy constructor to allow for serialization */
      Isotropic() : Diagonal(Vector1::Constant(1.0)),sigma_(1.0),invsigma_(1.0) {}

    public:

      virtual ~Isotropic() {}

      typedef boost::shared_ptr<Isotropic> shared_ptr;

      /**
       * An isotropic noise model created by specifying a standard devation sigma
       */
      static shared_ptr Sigma(size_t dim, double sigma, bool smart = true);

      /**
       * An isotropic noise model created by specifying a variance = sigma^2.
       * @param dim The dimension of this noise model
       * @param variance The variance of this noise model
       * @param smart check if can be simplified to derived class
       */
      static shared_ptr Variance(size_t dim, double variance, bool smart = true);

      /**
       * An isotropic noise model created by specifying a precision
       */
      static shared_ptr Precision(size_t dim, double precision, bool smart = true)  {
        return Variance(dim, 1.0/precision, smart);
      }

      void print(const std::string& name) const override;
      double squaredMahalanobisDistance(const Vector& v) const override;
      Vector whiten(const Vector& v) const override;
      Vector unwhiten(const Vector& v) const override;
      Matrix Whiten(const Matrix& H) const override;
      void WhitenInPlace(Matrix& H) const override;
      void whitenInPlace(Vector& v) const override;
      void WhitenInPlace(Eigen::Block<Matrix> H) const override;

      /**
       * Return standard deviation
       */
      inline double sigma() const { return sigma_; }

    private:
      /** Serialization function */
      friend class boost::serialization::access;
      template<class ARCHIVE>
      void serialize(ARCHIVE & ar, const unsigned int /*version*/) {
        ar & BOOST_SERIALIZATION_BASE_OBJECT_NVP(Diagonal);
        ar & BOOST_SERIALIZATION_NVP(sigma_);
        ar & BOOST_SERIALIZATION_NVP(invsigma_);
      }

    };

    //---------------------------------------------------------------------------------------

    /**
     * Unit: i.i.d. unit-variance noise on all m dimensions.
     */
    class GTSAM_EXPORT Unit : public Isotropic {
    protected:

      Unit(size_t dim=1): Isotropic(dim,1.0) {}

    public:

      typedef boost::shared_ptr<Unit> shared_ptr;

      ~Unit() {}

      /**
       * Create a unit covariance noise model
       */
      static shared_ptr Create(size_t dim) {
        return shared_ptr(new Unit(dim));
      }

      /// true if a unit noise model, saves slow/clumsy dynamic casting
      bool isUnit() const override { return true; }

      void print(const std::string& name) const override;
      double squaredMahalanobisDistance(const Vector& v) const override {return v.dot(v); }
      Vector whiten(const Vector& v) const override { return v; }
      Vector unwhiten(const Vector& v) const override { return v; }
      Matrix Whiten(const Matrix& H) const override { return H; }
      void WhitenInPlace(Matrix& /*H*/) const override {}
      void WhitenInPlace(Eigen::Block<Matrix> /*H*/) const override {}
      void whitenInPlace(Vector& /*v*/) const override {}
      void unwhitenInPlace(Vector& /*v*/) const override {}
      void whitenInPlace(Eigen::Block<Vector>& /*v*/) const override {}
      void unwhitenInPlace(Eigen::Block<Vector>& /*v*/) const override {}

    private:
      /** Serialization function */
      friend class boost::serialization::access;
      template<class ARCHIVE>
      void serialize(ARCHIVE & ar, const unsigned int /*version*/) {
        ar & BOOST_SERIALIZATION_BASE_OBJECT_NVP(Isotropic);
      }
    };

    /**
     *  Base class for robust error models
     *  The robust M-estimators above simply tell us how to re-weight the residual, and are
     *  isotropic kernels, in that they do not allow for correlated noise. They also have no way
     *  to scale the residual values, e.g., dividing by a single standard deviation.
     *  Hence, the actual robust noise model below does this scaling/whitening in sequence, by
     *  passing both a standard noise model and a robust estimator.
     *
     *  Taking as an example noise = Isotropic::Create(d, sigma),  we first divide the residuals
     *  uw = |Ax-b| by sigma by "whitening" the system (A,b), obtaining r = |Ax-b|/sigma, and
     *  then we pass the now whitened residual 'r' through the robust M-estimator.
     *  This is currently done by multiplying with sqrt(w), because the residuals will be squared
     *  again in error, yielding 0.5 \sum w(r)*r^2.
     *
     *  In other words, while sigma is expressed in the native residual units, a parameter like
     *  k in the Huber norm is expressed in whitened units, i.e., "nr of sigmas".
     */
    class GTSAM_EXPORT Robust : public Base {
    public:
      typedef boost::shared_ptr<Robust> shared_ptr;

    protected:
      typedef mEstimator::Base RobustModel;
      typedef noiseModel::Base NoiseModel;

      const RobustModel::shared_ptr robust_; ///< robust error function used
      const NoiseModel::shared_ptr noise_;   ///< noise model used

    public:

      /// Default Constructor for serialization
      Robust() {};

      /// Constructor
      Robust(const RobustModel::shared_ptr robust, const NoiseModel::shared_ptr noise)
      : Base(noise->dim()), robust_(robust), noise_(noise) {}

      /// Destructor
      ~Robust() {}

      void print(const std::string& name) const override;
      bool equals(const Base& expected, double tol=1e-9) const override;

      /// Return the contained robust error function
      const RobustModel::shared_ptr& robust() const { return robust_; }

      /// Return the contained noise model
      const NoiseModel::shared_ptr& noise() const { return noise_; }

      // TODO: functions below are dummy but necessary for the noiseModel::Base
      inline Vector whiten(const Vector& v) const override
      { Vector r = v; this->WhitenSystem(r); return r; }
      inline Matrix Whiten(const Matrix& A) const override
      { Vector b; Matrix B=A; this->WhitenSystem(B,b); return B; }
      inline Vector unwhiten(const Vector& /*v*/) const override
      { throw std::invalid_argument("unwhiten is not currently supported for robust noise models."); }
<<<<<<< HEAD
      // Fold the use of the m-estimator loss(...) function into squaredDistance(...)
      inline virtual double squaredDistance(const Vector& v) const
      { return 2.0 * robust_->loss(this->unweightedWhiten(v).norm()); }
=======

      double loss(const double squared_distance) const override {
        return robust_->loss(std::sqrt(squared_distance));
      }

>>>>>>> c57b115a
      // TODO: these are really robust iterated re-weighting support functions
      virtual void WhitenSystem(Vector& b) const;
      void WhitenSystem(std::vector<Matrix>& A, Vector& b) const override;
      void WhitenSystem(Matrix& A, Vector& b) const override;
      void WhitenSystem(Matrix& A1, Matrix& A2, Vector& b) const override;
      void WhitenSystem(Matrix& A1, Matrix& A2, Matrix& A3, Vector& b) const override;

      Vector unweightedWhiten(const Vector& v) const override {
        return noise_->unweightedWhiten(v);
      }
      double weight(const Vector& v) const override {
        // Todo(mikebosse): make the robust weight function input a vector.
        return robust_->weight(v.norm());
      }

      static shared_ptr Create(
        const RobustModel::shared_ptr &robust, const NoiseModel::shared_ptr noise);

    private:
      /** Serialization function */
      friend class boost::serialization::access;
      template<class ARCHIVE>
      void serialize(ARCHIVE & ar, const unsigned int /*version*/) {
        ar & BOOST_SERIALIZATION_BASE_OBJECT_NVP(Base);
        ar & boost::serialization::make_nvp("robust_", const_cast<RobustModel::shared_ptr&>(robust_));
        ar & boost::serialization::make_nvp("noise_", const_cast<NoiseModel::shared_ptr&>(noise_));
      }
    };

    // Helper function
    GTSAM_EXPORT boost::optional<Vector> checkIfDiagonal(const Matrix M);

  } // namespace noiseModel

  /** Note, deliberately not in noiseModel namespace.
   * Deprecated. Only for compatibility with previous version.
   */
  typedef noiseModel::Base::shared_ptr SharedNoiseModel;
  typedef noiseModel::Gaussian::shared_ptr SharedGaussian;
  typedef noiseModel::Diagonal::shared_ptr SharedDiagonal;
  typedef noiseModel::Constrained::shared_ptr SharedConstrained;
  typedef noiseModel::Isotropic::shared_ptr SharedIsotropic;

  /// traits
  template<> struct traits<noiseModel::Gaussian> : public Testable<noiseModel::Gaussian> {};
  template<> struct traits<noiseModel::Diagonal> : public Testable<noiseModel::Diagonal> {};
  template<> struct traits<noiseModel::Constrained> : public Testable<noiseModel::Constrained> {};
  template<> struct traits<noiseModel::Isotropic> : public Testable<noiseModel::Isotropic> {};
  template<> struct traits<noiseModel::Unit> : public Testable<noiseModel::Unit> {};

} //\ namespace gtsam

<|MERGE_RESOLUTION|>--- conflicted
+++ resolved
@@ -90,9 +90,6 @@
       /// Unwhiten an error vector.
       virtual Vector unwhiten(const Vector& v) const = 0;
 
-<<<<<<< HEAD
-      virtual double squaredDistance(const Vector& v) const = 0;
-=======
       /// Squared Mahalanobis distance v'*R'*R*v = <R*v,R*v>
       virtual double squaredMahalanobisDistance(const Vector& v) const;
 
@@ -105,7 +102,6 @@
       virtual double loss(const double squared_distance) const {
         return 0.5 * squared_distance;
       }
->>>>>>> c57b115a
 
       virtual void WhitenSystem(std::vector<Matrix>& A, Vector& b) const = 0;
       virtual void WhitenSystem(Matrix& A, Vector& b) const = 0;
@@ -215,28 +211,11 @@
        */
       static shared_ptr Covariance(const Matrix& covariance, bool smart = true);
 
-<<<<<<< HEAD
-      virtual void print(const std::string& name) const;
-      virtual bool equals(const Base& expected, double tol=1e-9) const;
-      virtual Vector sigmas() const;
-      virtual Vector whiten(const Vector& v) const;
-      virtual Vector unwhiten(const Vector& v) const;
-
-      /**
-       * Mahalanobis distance v'*R'*R*v = <R*v,R*v>
-       */
-      virtual double Mahalanobis(const Vector& v) const;
-
-      inline virtual double squaredDistance(const Vector& v) const {
-        return Mahalanobis(v);
-      }
-=======
       void print(const std::string& name) const override;
       bool equals(const Base& expected, double tol=1e-9) const override;
       Vector sigmas() const override;
       Vector whiten(const Vector& v) const override;
       Vector unwhiten(const Vector& v) const override;
->>>>>>> c57b115a
 
       /**
        * Multiply a derivative with R (derivative of whiten)
@@ -482,16 +461,12 @@
         return MixedVariances(precisions.array().inverse());
       }
 
-<<<<<<< HEAD
-      /**
-       * The squaredDistance function for a constrained noisemodel,
+      /**
+       * The squaredMahalanobisDistance function for a constrained noisemodel,
        * for non-constrained versions, uses sigmas, otherwise
        * uses the penalty function with mu
        */
-      virtual double squaredDistance(const Vector& v) const;
-=======
       double squaredMahalanobisDistance(const Vector& v) const override;
->>>>>>> c57b115a
 
       /** Fully constrained variations */
       static shared_ptr All(size_t dim) {
@@ -719,17 +694,11 @@
       { Vector b; Matrix B=A; this->WhitenSystem(B,b); return B; }
       inline Vector unwhiten(const Vector& /*v*/) const override
       { throw std::invalid_argument("unwhiten is not currently supported for robust noise models."); }
-<<<<<<< HEAD
-      // Fold the use of the m-estimator loss(...) function into squaredDistance(...)
-      inline virtual double squaredDistance(const Vector& v) const
-      { return 2.0 * robust_->loss(this->unweightedWhiten(v).norm()); }
-=======
-
+      /// Compute loss from the m-estimator using the Mahalanobis distance.
       double loss(const double squared_distance) const override {
         return robust_->loss(std::sqrt(squared_distance));
       }
 
->>>>>>> c57b115a
       // TODO: these are really robust iterated re-weighting support functions
       virtual void WhitenSystem(Vector& b) const;
       void WhitenSystem(std::vector<Matrix>& A, Vector& b) const override;
