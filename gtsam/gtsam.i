--- conflicted
+++ resolved
@@ -597,7 +597,6 @@
   Rot3(double R11, double R12, double R13,
       double R21, double R22, double R23,
       double R31, double R32, double R33);
-  Rot3(double w, double x, double y, double z);
 
   static gtsam::Rot3 Rx(double t);
   static gtsam::Rot3 Ry(double t);
@@ -981,8 +980,8 @@
   double fy() const;
   double k1() const;
   double k2() const;
-  double px() const;
-  double py() const;
+  double u0() const;
+  double v0() const;
   Vector vector() const;
   Vector k() const;
   Matrix K() const;
@@ -2069,7 +2068,7 @@
   gtsam::KeySet keys() const;
   gtsam::KeyVector keyVector() const;
 
-  template<T = {Vector, gtsam::Point2, gtsam::StereoPoint2, gtsam::Point3, gtsam::Rot2, gtsam::SO3, gtsam::SO4, gtsam::Rot3, gtsam::Pose2, gtsam::Pose3, gtsam::Cal3_S2,gtsam::CalibratedCamera, gtsam::SimpleCamera, gtsam::PinholeCameraCal3_S2, gtsam::PinholeCamera<gtsam::Cal3Bundler>, gtsam::imuBias::ConstantBias}>
+  template<T = {Vector, gtsam::Point2, gtsam::StereoPoint2, gtsam::Point3, gtsam::Rot2, gtsam::SO3, gtsam::SO4, gtsam::Rot3, gtsam::Pose2, gtsam::Pose3, gtsam::Cal3_S2,gtsam::CalibratedCamera, gtsam::SimpleCamera, gtsam::PinholeCameraCal3_S2, gtsam::imuBias::ConstantBias}>
   void addPrior(size_t key, const T& prior, const gtsam::noiseModel::Base* noiseModel);
 
   // NonlinearFactorGraph
@@ -2158,13 +2157,12 @@
   void insert(size_t j, const gtsam::SOn& P);
   void insert(size_t j, const gtsam::Rot3& rot3);
   void insert(size_t j, const gtsam::Pose3& pose3);
-  void insert(size_t j, const gtsam::Unit3& unit3);
   void insert(size_t j, const gtsam::Cal3_S2& cal3_s2);
   void insert(size_t j, const gtsam::Cal3DS2& cal3ds2);
   void insert(size_t j, const gtsam::Cal3Bundler& cal3bundler);
   void insert(size_t j, const gtsam::EssentialMatrix& essential_matrix);
   void insert(size_t j, const gtsam::PinholeCameraCal3_S2& simple_camera);
-  void insert(size_t j, const gtsam::PinholeCamera<gtsam::Cal3Bundler>& camera);
+  // void insert(size_t j, const gtsam::PinholeCameraCal3Bundler& camera);
   void insert(size_t j, const gtsam::imuBias::ConstantBias& constant_bias);
   void insert(size_t j, const gtsam::NavState& nav_state);
 
@@ -2177,19 +2175,18 @@
   void update(size_t j, const gtsam::SOn& P);
   void update(size_t j, const gtsam::Rot3& rot3);
   void update(size_t j, const gtsam::Pose3& pose3);
-  void update(size_t j, const gtsam::Unit3& unit3);
   void update(size_t j, const gtsam::Cal3_S2& cal3_s2);
   void update(size_t j, const gtsam::Cal3DS2& cal3ds2);
   void update(size_t j, const gtsam::Cal3Bundler& cal3bundler);
   void update(size_t j, const gtsam::EssentialMatrix& essential_matrix);
   void update(size_t j, const gtsam::PinholeCameraCal3_S2& simple_camera);
-  void update(size_t j, const gtsam::PinholeCamera<gtsam::Cal3Bundler>& camera);
+  // void update(size_t j, const gtsam::PinholeCameraCal3Bundler& camera);
   void update(size_t j, const gtsam::imuBias::ConstantBias& constant_bias);
   void update(size_t j, const gtsam::NavState& nav_state);
   void update(size_t j, Vector vector);
   void update(size_t j, Matrix matrix);
 
-  template<T = {gtsam::Point2, gtsam::Point3, gtsam::Rot2, gtsam::Pose2, gtsam::SO3, gtsam::SO4, gtsam::SOn, gtsam::Rot3, gtsam::Pose3, gtsam::Unit3, gtsam::Cal3_S2, gtsam::Cal3DS2, gtsam::Cal3Bundler, gtsam::EssentialMatrix, gtsam::PinholeCameraCal3_S2, gtsam::PinholeCamera<gtsam::Cal3Bundler>, gtsam::imuBias::ConstantBias, gtsam::NavState, Vector, Matrix}>
+  template<T = {gtsam::Point2, gtsam::Point3, gtsam::Rot2, gtsam::Pose2, gtsam::SO3, gtsam::SO4, gtsam::SOn, gtsam::Rot3, gtsam::Pose3, gtsam::Cal3_S2, gtsam::Cal3DS2, gtsam::Cal3Bundler, gtsam::EssentialMatrix, gtsam::PinholeCameraCal3_S2, gtsam::imuBias::ConstantBias, gtsam::NavState, Vector, Matrix}>
   T at(size_t j);
 
   /// version for double
@@ -2493,8 +2490,7 @@
   template <VALUE = {gtsam::Point2, gtsam::Rot2, gtsam::Pose2, gtsam::Point3,
                      gtsam::Rot3, gtsam::Pose3, gtsam::Cal3_S2, gtsam::Cal3DS2,
                      gtsam::Cal3Bundler, gtsam::EssentialMatrix,
-                     gtsam::SimpleCamera, gtsam::PinholeCameraCal3_S2, gtsam::PinholeCamera<gtsam::Cal3Bundler>, 
-                     Vector, Matrix}>
+                     gtsam::SimpleCamera, gtsam::PinholeCameraCal3_S2, Vector, Matrix}>
   VALUE calculateEstimate(size_t key) const;
   gtsam::Values calculateBestEstimate() const;
   Matrix marginalCovariance(size_t key) const;
@@ -2532,7 +2528,7 @@
 #include <gtsam/geometry/StereoPoint2.h>
 
 #include <gtsam/nonlinear/PriorFactor.h>
-template<T = {Vector, gtsam::Point2, gtsam::StereoPoint2, gtsam::Point3, gtsam::Rot2, gtsam::SO3, gtsam::SO4, gtsam::SOn, gtsam::Rot3, gtsam::Pose2, gtsam::Pose3, gtsam::Unit3, gtsam::Cal3_S2,gtsam::CalibratedCamera, gtsam::SimpleCamera, gtsam::PinholeCameraCal3_S2, gtsam::imuBias::ConstantBias, gtsam::PinholeCamera<gtsam::Cal3Bundler>}>
+template<T = {Vector, gtsam::Point2, gtsam::StereoPoint2, gtsam::Point3, gtsam::Rot2, gtsam::SO3, gtsam::SO4, gtsam::SOn, gtsam::Rot3, gtsam::Pose2, gtsam::Pose3, gtsam::Cal3_S2,gtsam::CalibratedCamera, gtsam::SimpleCamera, gtsam::PinholeCameraCal3_S2, gtsam::imuBias::ConstantBias}>
 virtual class PriorFactor : gtsam::NoiseModelFactor {
   PriorFactor(size_t key, const T& prior, const gtsam::noiseModel::Base* noiseModel);
   T prior() const;
@@ -2677,7 +2673,6 @@
 typedef gtsam::GeneralSFMFactor<gtsam::PinholeCameraCal3_S2, gtsam::Point3> GeneralSFMFactorCal3_S2;
 //TODO (Issue 237) due to lack of jacobians of Cal3DS2_Base::calibrate, GeneralSFMFactor does not apply to Cal3DS2
 //typedef gtsam::GeneralSFMFactor<gtsam::PinholeCameraCal3DS2, gtsam::Point3> GeneralSFMFactorCal3DS2;
-typedef gtsam::GeneralSFMFactor<gtsam::PinholeCamera<gtsam::Cal3Bundler>, gtsam::Point3> GeneralSFMFactorCal3Bundler;
 
 template<CALIBRATION = {gtsam::Cal3_S2}>
 virtual class GeneralSFMFactor2 : gtsam::NoiseModelFactor {
@@ -2767,10 +2762,7 @@
 
 class SfmTrack {
   SfmTrack();
-<<<<<<< HEAD
   SfmTrack(const gtsam::Point3& pt);
-  const Point3& point3() const;
-=======
 
   double r;
   double g;
@@ -2778,8 +2770,7 @@
   // TODO Need to close wrap#10 to allow this to work.
   // std::vector<pair<size_t, gtsam::Point2>> measurements;
 
-  Point3 point3() const;
->>>>>>> a7652317
+  const Point3& point3() const;
   size_t number_measurements() const;
   pair<size_t, gtsam::Point2> measurement(size_t idx) const;
   pair<size_t, size_t> siftIndex(size_t idx) const;
