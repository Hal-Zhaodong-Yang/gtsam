--- conflicted
+++ resolved
@@ -2767,10 +2767,8 @@
 
 class SfmTrack {
   SfmTrack();
-<<<<<<< HEAD
   SfmTrack(const gtsam::Point3& pt);
   const Point3& point3() const;
-=======
 
   double r;
   double g;
@@ -2778,8 +2776,6 @@
   // TODO Need to close wrap#10 to allow this to work.
   // std::vector<pair<size_t, gtsam::Point2>> measurements;
 
-  Point3 point3() const;
->>>>>>> a7652317
   size_t number_measurements() const;
   pair<size_t, gtsam::Point2> measurement(size_t idx) const;
   pair<size_t, size_t> siftIndex(size_t idx) const;
